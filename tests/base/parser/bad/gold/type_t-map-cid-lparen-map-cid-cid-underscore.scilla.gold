{
  "errors": [
    {
<<<<<<< HEAD
      "error_message": "This is an invalid type term, it may be a bad ADT.\n",
=======
      "error_message":
        "This is an invalid map type, the map value is incorrect. It is likely that there is an ADT constructor with an invalid argument.\n",
>>>>>>> 4ef03331
      "start_location": {
        "file":
          "base/parser/bad/type_t-map-cid-lparen-map-cid-cid-underscore.scilla",
        "line": 4,
        "column": 50
      },
      "end_location": { "file": "", "line": 0, "column": 0 }
    }
  ],
  "warnings": []
}<|MERGE_RESOLUTION|>--- conflicted
+++ resolved
@@ -1,12 +1,8 @@
 {
   "errors": [
     {
-<<<<<<< HEAD
-      "error_message": "This is an invalid type term, it may be a bad ADT.\n",
-=======
       "error_message":
-        "This is an invalid map type, the map value is incorrect. It is likely that there is an ADT constructor with an invalid argument.\n",
->>>>>>> 4ef03331
+        "This is an invalid map type, the map value is likely incorrect. If the map value is an ADT in brackets, then we expect valid ADT arguments or a closing bracket.\n",
       "start_location": {
         "file":
           "base/parser/bad/type_t-map-cid-lparen-map-cid-cid-underscore.scilla",
