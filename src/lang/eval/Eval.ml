(*
  This file is part of scilla.

  Copyright (c) 2018 - present Zilliqa Research Pvt. Ltd.
  
  scilla is free software: you can redistribute it and/or modify it under the
  terms of the GNU General Public License as published by the Free Software
  Foundation, either version 3 of the License, or (at your option) any later
  version.
 
  scilla is distributed in the hope that it will be useful, but WITHOUT ANY
  WARRANTY; without even the implied warranty of MERCHANTABILITY or FITNESS FOR
  A PARTICULAR PURPOSE.  See the GNU General Public License for more details.
 
  You should have received a copy of the GNU General Public License along with
  scilla.  If not, see <http://www.gnu.org/licenses/>.
*)


open Syntax
open Core
open Result.Let_syntax
open EvalUtil
open MonadUtil
open PatternMatching
open BuiltIns
open Stdint
open ContractUtil
open TypeUtil

(***************************************************)
(*                    Utilities                    *)      
(***************************************************)    

let reserved_names =
  List.map ~f:(fun ({lname = x; _}, _) -> get_id x) Recursion.recursion_principles

(* Printing result *)
let pp_result r exclude_names = 
  let enames = List.append exclude_names reserved_names in
  match r with
  | Error s -> s
  | Ok (e, env) ->
      let filter_prelude = fun (k, _) ->
        not (List.mem enames k ~equal:(fun s1 s2 -> s1 = s2))
      in
      sprintf "%s,\n%s" (Env.pp_value e) (Env.pp ~f:filter_prelude env)

(* Serializable literals *)
let is_serializable_literal l = match l with
  | Msg _ | ADTValue _ | Map _ -> false
  | _ -> true

(* Sanitize before storing into a message *)
let sanitize_literal l =
  if is_serializable_literal l
  then pure l
  else fail @@ sprintf "Cannot serialize literal %s"
               (sexp_of_literal l |> Sexplib.Sexp.to_string)

let vals_to_literals vals =
  mapM vals ~f:(fun arg -> match arg with
      | Env.ValLit l -> pure l
      | Env.ValClosure _ | Env.ValFix _ | Env.ValTypeClosure _ ->
          fail @@
          sprintf "Closure arguments in ADT are not supported: %s."
            (Env.pp_value arg))

(*******************************************************)
(* A monadic big-step evaluator for Scilla expressions *)
(*******************************************************)
let rec exp_eval erep env =
  let (e, _) = erep in
  match e with
  | Literal l ->
      pure (Env.ValLit l, env)
  | Var i ->
      let%bind v = Env.lookup env i in
      pure @@ (v, env)
  | Let (i, _, lhs, rhs) ->
      let%bind (lval, _) = exp_eval lhs env in
      let env' = Env.bind env (get_id i) lval in
      exp_eval rhs env'
  | Message bs as m ->
      (* Resolve all message payload *)
      let resolve pld = match pld with
        | MTag s -> pure @@ (StringLit s)
        | MLit l  -> sanitize_literal l
        | MVar i ->
            let%bind v = Env.lookup env i in
            (match v with
             | ValLit l -> sanitize_literal l
             (* Closures are not sendable by messages *)
             | (ValClosure _ | ValFix _ | ValTypeClosure _) as v ->
                 fail @@ sprintf
                   "Cannot store a closure\n%s\nas %s\nin a message\n%s."
                   (Env.pp_value v)
                   (get_id i)
                   (pp_expr m))
      in
      let%bind payload_resolved =
        (* Make sure we resolve all the payload *)
        mapM bs ~f:(fun (s, pld) -> liftPair2 s @@ resolve pld) in
      pure (Env.ValLit (Msg payload_resolved), env)
  | Fun (arg, t, body) ->
      let clo = Env.ValClosure (arg, t, body, env) in
      pure (clo, env)
  | App (f, actuals) ->
      (* Resolve the actuals *)
      let%bind args =
        mapM actuals ~f:(fun arg -> Env.lookup env arg) in
      let%bind ff = Env.lookup env f in
      (* Apply iteratively, also evaluating curried lambdas *)      
      let%bind fully_applied =
        List.fold_left args ~init:(pure ff)
          ~f:(fun res arg ->
              let%bind v = res in
              (* printf "Value to be applied: %s\n" (Env.pp_value v);
               * printf "Argument: %s\n\n" (Env.pp_value arg); *)
              try_apply_as_closure v arg) in
      pure (fully_applied, env)          
  | Constr (cname, ts, actuals) ->
      let open Datatypes.DataTypeDictionary in 
      let%bind (_, constr) = lookup_constructor cname in
      let alen = List.length actuals in
      if (constr.arity <> alen)
      then fail @@ sprintf
          "Constructor %s expects %d arguments, but got %d."
          cname constr.arity alen
      else
        (* Resolve the actuals *)
        let%bind args =
          mapM actuals ~f:(fun arg -> Env.lookup env arg) in
        (* Make sure we only pass "pure" literals, not closures *)
        let%bind arg_literals = vals_to_literals args in
        let lit = ADTValue (cname, ts, arg_literals) in
        pure (Env.ValLit lit, env)
  | MatchExpr (x, clauses) ->
      let%bind v = Env.lookup env x in
      (* Get the branch and the bindings *)
      let%bind ((_, e_branch), bnds) =
        tryM clauses
          ~msg:(sprintf "Value %s\ndoes not match any clause of\n%s."
<<<<<<< HEAD
                  (Env.pp_value v) (expr_str erep))
=======
                  (Env.pp_value v) (pp_expr e))
>>>>>>> e27fa3a6
          ~f:(fun (p, _) -> match_with_pattern v p) in
      (* Update the environment for the branch *)
      let env' = List.fold_left bnds ~init:env
          ~f:(fun z (i, w) -> Env.bind z (get_id i) w) in
      exp_eval e_branch env'      
  | Builtin (i, actuals) ->
      let%bind args = mapM actuals ~f:(fun arg -> Env.lookup env arg) in
      let%bind arg_literals = vals_to_literals args in
      let%bind tps = mapM arg_literals ~f:literal_type in
      let%bind (_, ret_typ, op) = BuiltInDictionary.find_builtin_op i tps in
      let%bind res = op arg_literals ret_typ in 
      pure (Env.ValLit res, env)
  | Fixpoint (f, t, body) ->
      let fix = Env.ValFix (f, t, body, env) in
      pure (fix, env)
  | TFun (tvar, body) ->
      let tclo = Env.ValTypeClosure (tvar, body, env) in
      pure (tclo, env)
  | TApp (tf, arg_types) ->
      let%bind ff = Env.lookup env tf in
      let%bind fully_applied =
        List.fold_left arg_types ~init:(pure ff)
          ~f:(fun res arg_type -> let%bind v = res in
              try_apply_as_type_closure v arg_type) in
      pure (fully_applied, env)          
  (* | _ -> 
   *     match expr_loc e with
   *     | Some l1 -> fail @@
   *         sprintf "Expression in line %s: %s  is not supported yet."
<<<<<<< HEAD
   *           (Int.to_string l1.lnum) (expr_str erep)
   *     | None -> fail @@
   *         sprintf  "Expression in line %s is not supported yet."
   *           (expr_str erep) *)
=======
   *           (Int.to_string l1.lnum) (pp_expr e)
   *     | None -> fail @@
   *         sprintf  "Expression in line %s is not supported yet."
   *           (pp_expr e) *)
>>>>>>> e27fa3a6

(* Applying a function *)
and try_apply_as_closure v arg =
  match v with
  | Env.ValLit _ ->
      fail @@ sprintf "Not a functional value: %s." (Env.pp_value v)
  | Env.ValClosure (formal, _, body, env) ->
      (* TODO: add runtime type-checking *)
      let env1 = Env.bind env (get_id formal) arg in
      let%bind (v, _) = exp_eval body env1 in
      pure v
  | Env.ValFix (g, _, body, env) ->
      let env1 = Env.bind env (get_id g) v in
      let%bind (v, _) = exp_eval body env1 in
      (match v with
       | Env.ValClosure (formal, _, cbody, cenv) ->
           let env2 = Env.bind cenv (get_id formal) arg in
           let%bind (v, _) = exp_eval cbody env2 in
           (* printf "Resulting value: %s\n\n" (Env.pp_value v); *)
           pure v
       | _ ->  fail @@ sprintf "A fixpoint should take a function as a body")
  | Env.ValTypeClosure _ ->
      fail @@ sprintf "Cannot apply a type closure to a value argument: %s." (Env.pp_value arg)

and try_apply_as_type_closure v arg_type =
  match v with
  | Env.ValTypeClosure (tv, body, env) ->
      (* TODO: implement type substitution in TypeUtil.ml *)
      let open TypeUtil in
      let body_subst = subst_type_in_expr tv arg_type body in
      let%bind (v, _) = exp_eval body_subst env in
      pure v      
  | _ ->
      fail @@ sprintf "Not a type closure: %s." (Env.pp_value v)


(*******************************************************)
(* A monadic big-step evaluator for Scilla statemnts   *)
(*******************************************************)
let rec stmt_eval conf stmts =
  match stmts with
  | [] -> pure conf
  | ((s, _) as stmt) :: sts -> (match s with
      | Load (x, r) ->
          let%bind l = Configuration.load conf r in
          let conf' = Configuration.bind conf (get_id x) (Env.ValLit l) in
          stmt_eval conf' sts
      | Store (x, r) ->
          let%bind v = Configuration.lookup conf r in
          let%bind conf' = Configuration.store conf (get_id x) v in
          stmt_eval conf' sts
      | Bind (x, e) ->
          let%bind (lval, _) = exp_eval e conf.env in
          let conf' = Configuration.bind conf (get_id x) lval in
          stmt_eval conf' sts
      | ReadFromBC (x, bf) ->
          let%bind l = Configuration.bc_lookup conf bf in
          let conf' = Configuration.bind conf (get_id x) (Env.ValLit l) in
          stmt_eval conf' sts                            
      | MatchStmt (x, clauses) ->
          let%bind v = Env.lookup conf.env x in 
          let%bind ((_, branch_stmts), bnds) =
            tryM clauses
              ~msg:(sprintf "Value %s\ndoes not match any clause of\n%s."
                      (Env.pp_value v) (stmt_str stmt))
              ~f:(fun (p, _) -> match_with_pattern v p) in 
          (* Update the environment for the branch *)
          let conf' = List.fold_left bnds ~init:conf
              ~f:(fun z (i, w) -> Configuration.bind z (get_id i) w) in
          let%bind conf'' = stmt_eval conf' branch_stmts in
          (* Restore initial immutable bindings *)
          let cont_conf = {conf'' with env = conf.env} in
          stmt_eval cont_conf sts
      | AcceptPayment ->
          let%bind conf' = Configuration.accept_incoming conf in
          stmt_eval conf' sts
      (* Caution emitting messages does not change balance immediately! *)      
      | SendMsgs ms ->
          let%bind ms_resolved = Configuration.lookup conf ms in
          let%bind conf' = Configuration.send_messages conf ms_resolved in
          stmt_eval conf' sts
      | CreateEvnt (name, params) ->
          let%bind eparams_resolved = Configuration.lookup conf params in
          let%bind conf' = Configuration.create_event conf name eparams_resolved in
          stmt_eval conf' sts
      (* TODO: Implement the rest *)
      | _ -> fail @@ sprintf "The statement %s is not supported yet."
            (stmt_str stmt)
    )

(*******************************************************)
(*              BlockchainState initialization                *)
(*******************************************************)

let check_blockchain_entries entries =
  let expected = [
      (blocknum_name, BNum("0"))
  ] in
  (* every entry must be expected *)
  let c1 = List.for_all entries ~f:(fun (s, _) ->
    List.exists expected ~f:(fun (t, _) -> s = t)) in
  (* everything expected must be entered *)
  let c2 = List.for_all expected ~f:(fun (s, _) ->
    List.exists entries ~f:(fun (t, _) -> s = t)) in
  if c1 && c2 then
    pure entries
  else
    fail @@sprintf "Mismatch in input blockchain variables:\nexpected:\n%s\nprovided:\n%s\n"
      (pp_literal_map expected) (pp_literal_map entries)

(*******************************************************)
(*              Contract initialization                *)
(*******************************************************)

(* Combine external and contract lib functions. *)
let combine_libs clibs elibs =
  (* combine both the libs, with contract libs defined later 
     (to hide same name external libs *)
  let clib = match clibs with | Some clib -> (clib::[]) | None -> [] in
  let j = List.append elibs clib in
  let libs = 
    List.fold_right ~f:(fun l a -> List.append l.lentries a) ~init:[] j in
  libs

(* Initializing libraries of a contract *)
let init_libraries clibs elibs =
  let init_lib_entry env {lname = id; lexp = e } = (
    let%bind (v, _) = exp_eval e env in
    let env' = Env.bind env (get_id id) v in
    pure env') in

  let (recs, _) = List.unzip Recursion.recursion_principles in
  let libs = recs @ (combine_libs clibs elibs) in

  DebugMessage.plog ("Loading library functions.");
  List.fold_left libs ~init:(pure Env.empty)
    ~f:(fun eres lentry ->
        let%bind env = eres in
        init_lib_entry env lentry)

(* Initialize fields in a constant environment *)
let init_fields env fs =
  (* Initialize a field in aconstant enfirontment *)
  let init_field fname _t fexp =
    let%bind (v, _) = exp_eval fexp env in
    match v with
    | Env.ValClosure _ | Env.ValFix _ | Env.ValTypeClosure _ ->
        fail @@ sprintf "Closure cannot be stored in a field %s." fname
    | Env.ValLit l -> pure (fname, l)
  in
  mapM fs ~f:(fun (i, t, e) -> init_field (get_id i) t e)

(* TODO: implement type-checking *)
let init_contract clibs elibs cparams' cfields args init_bal  =
  (* All contracts take a few implicit parameters. *)
  let cparams = append_implict_contract_params cparams' in
  (* Initialize libraries *)
  let%bind libenv = init_libraries clibs elibs in
  let pnames = List.map cparams ~f:(fun (i, _) -> get_id i) in
  let valid_args = List.for_all args ~f:(fun a ->
      (* For each argument there is a parameter *)
      let ex = List.exists pnames ~f:(fun p -> p = fst a) in
      (* Each argument name occurrs once *)
      let uniq = (List.count args ~f:(fun e -> fst e = fst a)) = 1 in
      (* printf "Param: %s, exists: %b, uniq: %b\n" p ex uniq; *)
      ex && uniq) in
  let valid_params = List.for_all pnames ~f:(fun p ->
      (* For each parameter there is an argument *)
      List.exists args ~f:(fun a -> p = fst a)) in  
  if not (valid_args && valid_params)
  then fail @@ sprintf
      "Mismatch between the vector of arguments:\n%s\nand expected parameters%s\n"
      (pp_literal_map args) (pp_cparams cparams)
  else
    (* Init parameters *)
    let params = List.map args ~f:(fun (n, l) -> (n, Env.ValLit l)) in
    (* Fold params into already initialized libraries, possibly shadowing *)
    let env = List.fold_left ~init:libenv params 
        ~f:(fun e (p, v) -> Env.bind e p v) in
    let%bind fields = init_fields env cfields in
    let balance = init_bal in
    let open ContractState in
    let cstate = {env; fields; balance} in
    pure cstate

(* Combine initialized state with info from current state *)
let create_cur_state_fields initcstate curcstate =
  (* If there's a field in curcstate that isn't in initcstate,
     flag it as invalid input state *)
  let invalid = List.exists curcstate ~f:(fun (s, _) ->
    not (List.exists initcstate ~f:(fun (t, _) -> s = t))) in
  (* Each entry name is unique *)
  let uniq_entries = List.for_all curcstate
      ~f:(fun e -> (List.count curcstate ~f:(fun e' -> fst e = fst e')) = 1) in
  if (not invalid) && uniq_entries then
    (* Get only those fields from initcstate that are not in curcstate *)
    let filtered_init = List.filter initcstate 
        ~f:(fun (s, _) -> not (List.exists curcstate 
            ~f:(fun (s1, _) -> s = s1))) in
        (* Combine filtered list and curcstate *)
        pure (filtered_init @ curcstate)
  else
    fail @@sprintf "Mismatch in input state variables:\nexpected:\n%s\nprovided:\n%s\n"
                   (pp_literal_map initcstate) (pp_literal_map curcstate)
    
(* Initialize a module with given arguments and initial balance *)
let init_module md initargs curargs init_bal bstate elibs =
  let {libs; contr; _} = md in
  let {cparams; cfields; _} = contr in
  let%bind initcstate =
    init_contract libs elibs cparams cfields initargs init_bal in
  let%bind curfields = create_cur_state_fields initcstate.fields curargs in
  (* blockchain input provided is only validated and not used here. *)
  let%bind _ = check_blockchain_entries bstate in
  let cstate = { initcstate with fields = curfields } in
    pure (contr, cstate)

(*******************************************************)
(*               Message processing                    *)
(*******************************************************)

(* Extract necessary bits from the message *)
let preprocess_message es =
  let%bind tag = MessagePayload.get_tag es in
  let%bind amount = MessagePayload.get_amount es in
  let other = MessagePayload.get_other_entries es in
  pure (tag, amount, other)

(* Retrieve transition based on the tag *)
let get_transition ctr tag =
  let ts = ctr.ctrans in
  match List.find ts ~f:(fun t -> (get_id t.tname) = tag) with
  | None -> fail @@ sprintf
        "No contract transition for tag %s found." tag
  | Some t ->
      let params = t.tparams in
      let body = t.tbody in
      pure (params, body)

(* Ensure match b/w transition defined params and passed arguments (entries) *)
let check_message_entries tparams_o entries =
  let tparams = append_implict_trans_params tparams_o in
  (* There as an entry for each parameter *)
  let valid_entries = List.for_all tparams
      ~f:(fun p -> List.exists entries ~f:(fun e -> fst e = (get_id (fst p)))) in
  (* There is a parameter for each entry *)
  let valid_params = List.for_all entries
      ~f:(fun (s, _) -> List.exists tparams ~f:(fun (i, _) -> s = get_id i)) in
  (* Each entry name is unique *)
  let uniq_entries = List.for_all entries
      ~f:(fun e -> (List.count entries ~f:(fun e' -> fst e = fst e')) = 1) in
  if not (valid_entries && uniq_entries && valid_params)
  then fail @@ sprintf
      "Mismatch b/w message entries:\n%s\nand expected transition parameters%s\n"
      (pp_literal_map entries) (pp_cparams tparams)
  else
    pure entries
      
(* Get the environment, incoming amount and body to execute*)
let prepare_for_message contr m =
  match m with
  | Msg entries ->
      let%bind (tag, incoming_amount, other) = preprocess_message entries in
      let%bind (tparams, tbody) = get_transition contr tag in
      let%bind tenv = check_message_entries tparams other in
      pure (tenv, incoming_amount, tbody)
  | _ -> fail @@ sprintf "Not a message literal: %s." (pp_literal m)

(* Subtract the amounts to be transferred *)
let post_process_msgs cstate outs =
  (* Evey outgoing message should carry an "_amount" tag *)
  let%bind amounts = mapM outs ~f:(fun l -> match l with
      | Msg es -> MessagePayload.get_amount es
      | _ -> fail @@ sprintf "Not a message literal: %s." (pp_literal l)) in
  let open Uint128 in
  let to_be_transferred = List.fold_left amounts ~init:zero
      ~f:(fun z a -> add z a) in
  let open ContractState in
  if (compare cstate.balance to_be_transferred) < 0
  then fail @@ sprintf
      "The balance is too low (%s) to transfer all the funds in the messages (%s)"
      (to_string cstate.balance) (to_string to_be_transferred)
  else
    let balance = sub cstate.balance to_be_transferred in
    pure {cstate with balance}

let append_accepted_state msgs accepted =
  let f m =
    match m with
    | Msg m' ->
      let s = Bool.to_string accepted in
      let i = (MessagePayload.accepted_label, StringLit s) in
        Msg (i :: m')
    | _ -> m (* Not a message. Is this possible? *)
  in
    List.map ~f:f msgs
(* 
Handle message:
* contr : Syntax.contract - code of the contract (containing transitions)
* cstate : ContractState.t - current contract state
* bstate : (string * literal) list - blockchain state
* m : Syntax.literal - incoming message 
*)        
let handle_message contr cstate bstate m =
  let%bind (tenv, incoming_funds, stmts) = prepare_for_message contr m in
  let open ContractState in
  let {env; fields; balance} = cstate in
  (* Add all values to the contract environment *)
  let actual_env = List.fold_left tenv ~init:env
      ~f:(fun e (n, l) -> Env.bind e n (Env.ValLit l)) in
  let open Configuration in

  (* Create configuration *)  
  let conf = {
    env = actual_env;
    fields = fields;
    balance = balance;
    accepted = false;
    blockchain_state = bstate;
    incoming_funds = incoming_funds;
    emitted = [];
    events = [];
  } in

  (* Finally, run the evaluator for statements *)
  let%bind conf' = stmt_eval conf stmts in
  let cstate' = {
    env = cstate.env;
    fields = conf'.fields;
    balance = conf'.balance
  } in
  let new_msgs = conf'.emitted in
  let new_msgs' = append_accepted_state new_msgs conf'.accepted in
  let new_events = conf'.events in
  (* Make sure that we aren't too generous and subract funds *)
  let%bind cstate'' = post_process_msgs cstate' new_msgs' in

  (*Return new contract state, messages and events *)
  pure (cstate'', new_msgs', new_events)
    <|MERGE_RESOLUTION|>--- conflicted
+++ resolved
@@ -141,11 +141,7 @@
       let%bind ((_, e_branch), bnds) =
         tryM clauses
           ~msg:(sprintf "Value %s\ndoes not match any clause of\n%s."
-<<<<<<< HEAD
-                  (Env.pp_value v) (expr_str erep))
-=======
                   (Env.pp_value v) (pp_expr e))
->>>>>>> e27fa3a6
           ~f:(fun (p, _) -> match_with_pattern v p) in
       (* Update the environment for the branch *)
       let env' = List.fold_left bnds ~init:env
@@ -175,17 +171,10 @@
    *     match expr_loc e with
    *     | Some l1 -> fail @@
    *         sprintf "Expression in line %s: %s  is not supported yet."
-<<<<<<< HEAD
-   *           (Int.to_string l1.lnum) (expr_str erep)
-   *     | None -> fail @@
-   *         sprintf  "Expression in line %s is not supported yet."
-   *           (expr_str erep) *)
-=======
    *           (Int.to_string l1.lnum) (pp_expr e)
    *     | None -> fail @@
    *         sprintf  "Expression in line %s is not supported yet."
    *           (pp_expr e) *)
->>>>>>> e27fa3a6
 
 (* Applying a function *)
 and try_apply_as_closure v arg =
