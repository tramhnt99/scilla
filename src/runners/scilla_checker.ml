--- conflicted
+++ resolved
@@ -117,15 +117,9 @@
 let check_cashflow typed_cmod =
   let j = CF.main typed_cmod in
   List.map j
-<<<<<<< HEAD
-    ~f:(fun (i, t) -> 
-        (i, CF.ECFR.sexp_of_money_tag t |> Sexplib.Sexp.to_string))
-      
-=======
     ~f:(fun (i, t) ->
         (i, CF.ECFR.money_tag_to_string t))
-
->>>>>>> de2c69f5
+      
 let check_version vernum =
   let (mver, _, _) = scilla_version in
   if vernum <> mver
