(*
  This file is part of scilla.

  Copyright (c) 2018 - present Zilliqa Research Pvt. Ltd.
  
  scilla is free software: you can redistribute it and/or modify it under the
  terms of the GNU General Public License as published by the Free Software
  Foundation, either version 3 of the License, or (at your option) any later
  version.
 
  scilla is distributed in the hope that it will be useful, but WITHOUT ANY
  WARRANTY; without even the implied warranty of MERCHANTABILITY or FITNESS FOR
  A PARTICULAR PURPOSE.  See the GNU General Public License for more details.
 
  You should have received a copy of the GNU General Public License along with
  scilla.  If not, see <http://www.gnu.org/licenses/>.
*)

open Core_kernel
open ErrorUtils
open Sexplib.Std
open Literal
open Syntax
open MonadUtil
open Result.Let_syntax
open Datatypes
open PrettyPrinters
module TULiteral = GlobalLiteral
module TUType = TULiteral.LType
module TUIdentifier = TUType.TIdentifier
module TUName = TUIdentifier.Name
open TUIdentifier
open TUType

(****************************************************************)
(*                Inferred types and qualifiers                 *)
(****************************************************************)

type 'rep inferred_type = { tp : TUType.t; qual : 'rep } [@@deriving sexp]

module type QualifiedTypes = sig
  type t

  val t_of_sexp : Sexp.t -> t

  val sexp_of_t : t -> Sexp.t

  val mk_qualified_type : TUType.t -> t inferred_type
end

module type MakeTEnvFunctor = functor (Q : QualifiedTypes) (R : Rep) -> sig
  (* Resolving results *)
  type resolve_result

  val rr_loc : resolve_result -> loc

  val rr_rep : resolve_result -> R.rep

  val rr_typ : resolve_result -> Q.t inferred_type

  val rr_pp : resolve_result -> string

  val mk_qual_tp : TUType.t -> Q.t inferred_type

  module TEnv : sig
    type t

    type restore

    (* Make new type environment *)
    val mk : unit -> t

    (* Add to type environment *)
    val addT : t -> R.rep TUIdentifier.t -> TUType.t -> restore

    (* Add to many type bindings *)
    val addTs : t -> (R.rep TUIdentifier.t * TUType.t) list -> restore

    (* Add type variable to the environment *)
    val addV : t -> R.rep TUIdentifier.t -> restore

    (* Add many type variables to the environment. *)
    val addVs : t -> R.rep TIdentifier.t list -> restore

    (* Remove the latest binding for the argument. *)
    val remT : t -> R.rep TIdentifier.t -> restore

    (* Remove the latest bindings for the arguments. *)
    val remTs : t -> R.rep TUIdentifier.t list -> restore

    (* Restore the environment by applying the restore object. *)
    val apply_restore : t -> restore -> unit

    (* Combine a new list of restores with an older list. *)
    val combine_restores : older:restore -> newer:restore -> restore

    (* Check type for well-formedness in the type environment *)
    val is_wf_type : t -> TUType.t -> (unit, scilla_error list) result

    (* Resolve the identifier *)
    val resolveT :
      ?lopt:R.rep option ->
      t ->
      TUName.t ->
      (resolve_result, scilla_error list) result

    (* Is bound in environment? *)
    val existsT : t -> TUName.t -> bool

    (* Is bound in tvars? *)
    val existsV : t -> TUName.t -> bool

    (* Convert to list *)
    val to_list : t -> (string * resolve_result) list

    (* Get type variables *)
    val tvars : t -> (string * R.rep) list

    (* Print the type environment *)
    val pp : ?f:(string * resolve_result -> bool) -> t -> string
  end
end

(****************************************************************)
(*                   Typing environments                        *)
(****************************************************************)

(* Typing environment, parameterised by a qualifier *)
module MakeTEnv : MakeTEnvFunctor =
functor
  (Q : QualifiedTypes)
  (R : Rep)
  ->
  struct
    type resolve_result = { qt : Q.t inferred_type; rep : R.rep }

    let rr_loc rr = R.get_loc rr.rep

    let rr_rep rr = rr.rep

    let rr_typ rr = rr.qt

    let rr_pp rr =
      let t = (rr_typ rr).tp |> pp_typ in
      let r = Sexp.to_string @@ R.sexp_of_rep (rr_rep rr) in
      "(" ^ t ^ ", " ^ r ^ ")"

    let mk_qual_tp tp = Q.mk_qualified_type tp

    module TEnv = struct
      type t = {
        (* Typed identifiers *)
        tenv : (string, resolve_result) Hashtbl.t;
        (* Context for type variables and their rep *)
        tvars : (string, R.rep) Hashtbl.t;
      }

      type restore_op =
        (* This relies on Caml.Hashtbl allowing adding
         * bindings on top of existing ones and removing them
         * to restore the older binding. Restoring working in
         * FIFO order, i.e., most recent change restored first. *)
        | AddT of string * resolve_result
        | RemT of string
        (* | AddV of string * R.rep *)
        | RemV of string

      type restore = restore_op list

      let addT env id tp =
        let _ =
          Hashtbl.add env.tenv (as_string id)
            { qt = Q.mk_qualified_type tp; rep = get_rep id }
        in
        [ RemT (as_string id) ]

      let addTs env kvs =
        List.fold_left ~init:[] ~f:(fun rl (k, v) -> addT env k v @ rl) kvs

      let addV env id =
        let _ = Hashtbl.add env.tvars (as_string id) (get_rep id) in
        [ RemV (as_string id) ]

      let addVs env ids =
        List.fold_left ~init:[] ~f:(fun rl id -> addV env id @ rl) ids

      (* Remove the latest binding for the argument. *)
      let remT env id =
        match Hashtbl.find_opt env.tenv (as_string id) with
        | Some v ->
            Hashtbl.remove env.tenv (as_string id);
            [ AddT (as_string id, v) ]
        | None -> []

      (* Remove the latest bindings for the arguments. *)
      let remTs env ks =
        List.fold_left ~init:[] ~f:(fun rl k -> remT env k @ rl) ks

      (* Restore env based on the provided restore list. *)
      let apply_restore env rl =
        List.iter rl ~f:(function
          | AddT (s, rr) -> Hashtbl.add env.tenv s rr
          | RemT s -> Hashtbl.remove env.tenv s
          (* | AddV (s, r) -> Hashtbl.add env.tvars s r *)
          | RemV s -> Hashtbl.remove env.tvars s)

      (* Combine a new list of restores with an older list. *)
      let combine_restores ~older ~newer = newer @ older

      let tvars env =
        Hashtbl.fold (fun key data z -> (key, data) :: z) env.tvars []

      let to_list env =
        Hashtbl.fold (fun key data z -> (key, data) :: z) env.tenv []

      (* Check type for well-formedness in the type environment *)
      let is_wf_type tenv t =
        let rec is_wf_typ' t' tb =
          match t' with
          | MapType (kt, vt) ->
              let%bind () = is_wf_typ' kt tb in
              is_wf_typ' vt tb
          | FunType (at, rt) ->
              let%bind () = is_wf_typ' at tb in
              is_wf_typ' rt tb
          | ADT (n, ts) ->
              let open Datatypes.DataTypeDictionary in
              let%bind adt = lookup_name ~sloc:(get_rep n) (get_id n) in
              if List.length ts <> List.length adt.tparams then
                fail1
                  (sprintf "ADT type %s expects %d arguments but got %d.\n"
                     (as_error_string n) (List.length adt.tparams)
                     (List.length ts))
                  (get_rep n)
              else foldM ~f:(fun _ ts' -> is_wf_typ' ts' tb) ~init:() ts
          | PrimType _ | Unit -> pure ()
          | TypeVar a ->
              (* Check if bound locally. *)
              if List.mem tb a ~equal:String.( = ) then pure ()
                (* Check if bound in environment. *)
              else if Caml.Hashtbl.mem tenv.tvars a then pure ()
              else
                fail0
                @@ sprintf "Unbound type variable %s in type %s" a
                     (pp_typ_error t)
          | PolyFun (arg, bt) -> is_wf_typ' bt (arg :: tb)
          | Address fts ->
              match List.find_a_dup fts
                      ~compare:(fun (f1, _) (f2, _) ->
                          Bytes.compare
                            (Bytes.of_string (get_id f1))
                            (Bytes.of_string (get_id f2))) with
              | Some (dup_f, _) ->
                  (* No duplicate fields allowed *)
                  fail1
                    (sprintf "Duplicate field %s in address type" (get_id dup_f))
                    (get_rep dup_f)
              | None ->
                  (* Check all types of address fields *)
                  foldM fts ~init:() ~f:(fun _ (_, t) -> is_wf_typ' t tb)
        in
        is_wf_typ' t []

      let pp ?(f = fun _ -> true) env =
        let lst = List.filter (to_list env) ~f in
        let ps =
          List.map lst ~f:(fun (k, v) -> " [" ^ k ^ " : " ^ rr_pp v ^ "]")
        in
        let cs = String.concat ~sep:",\n " ps in
        "{" ^ cs ^ " }"

      let resolveT ?(lopt = None) env id =
        match Hashtbl.find_opt env.tenv (TUName.as_string id) with
        | Some r -> pure r
        | None ->
            let sloc =
              match lopt with Some l -> R.get_loc l | None -> dummy_loc
            in
            fail1
              (sprintf "Couldn't resolve the identifier \"%s\".\n"
                 (TUName.as_error_string id))
              sloc

      let existsT env id = Hashtbl.mem env.tenv (TUName.as_string id)

      let existsV env id = Hashtbl.mem env.tvars (TUName.as_string id)

      let mk () =
        let t1 = Hashtbl.create 50 in
        let t2 = Hashtbl.create 10 in
        let env = { tenv = t1; tvars = t2 } in
        env
    end
  end

(***************************************************************)
(*               Specific instantiations                        *)
(****************************************************************)

module PlainTypes : QualifiedTypes = struct
  type t = unit [@@deriving sexp]

  let mk_qualified_type t = { tp = t; qual = () }
end

(****************************************************************)
(*             Utility function for matching types              *)
(****************************************************************)

module TypeUtilities = struct
  module MakeTEnv = MakeTEnv

  type typeCheckerErrorType = TypeError | GasError

  let mk_type_error0 msg = (TypeError, mk_error0 msg)

  let mk_type_error1 msg loc = (TypeError, mk_error1 msg loc)

  let wrap_error_with_errortype errorType res =
    match res with Ok r -> Ok r | Error e -> Error (errorType, e)

  let mark_error_as_type_error res = wrap_error_with_errortype TypeError res

  (* Some useful data type constructors *)
  let fun_typ t s = FunType (t, s)

  let tvar i = TypeVar i

  let tfun_typ i t = PolyFun (i, t)

  let map_typ k v = MapType (k, v)

  let unit_typ = Unit

  (* Return True if corresponding elements are `type_equiv`,
     False otherwise, or if unequal lengths. *)
  let type_equiv_list tlist1 tlist2 =
    List.length tlist1 = List.length tlist2
    && not
         (List.exists2_exn tlist1 tlist2 ~f:(fun t1 t2 ->
<<<<<<< HEAD
              not (type_equivalent t1 t2)))

  let assert_type_equiv expected given =
    if type_equivalent expected given then pure ()
    else
      fail0
      @@ sprintf "Types not equivalent: %s expected, but %s provided."
           (pp_typ expected) (pp_typ given)

  let type_assignable_list tlist1 tlist2 =
    List.length tlist1 = List.length tlist2
    && not
      (List.exists2_exn tlist1 tlist2 ~f:(fun t1 t2 ->
           not (type_assignable t1 t2)))
  
  let assert_type_assignable expected given =
    if type_assignable expected given then pure ()
    else
      fail0
      @@ sprintf "Type unassignable: %s expected, but %s provided."
        (pp_typ expected) (pp_typ given)
    
  (* TODO: make this charge gas *)
  let assert_type_equiv_with_gas expected given remaining_gas =
    if type_equivalent expected given then pure remaining_gas
=======
              not ([%equal: TUType.t] t1 t2)))

  let assert_type_equiv ?(lc = dummy_loc) expected given =
    if [%equal: TUType.t] expected given then pure ()
>>>>>>> 4ef03331
    else
      fail1
        (sprintf "Type mismatch: %s expected, but %s provided."
           (pp_typ_error expected) (pp_typ_error given))
        lc

  let rec is_ground_type t =
    match t with
    | FunType (a, r) -> is_ground_type a && is_ground_type r
    | MapType (k, v) -> is_ground_type k && is_ground_type v
    | ADT (_, ts) -> List.for_all ~f:(fun t -> is_ground_type t) ts
    | PolyFun _ | TypeVar _ -> false
    | Address _ ->
        (* Addresses are represented as ByStr20 *)
        true 
    | _ -> true
  
  let rec is_serializable_storable_helper accept_maps allow_unserializable check_addresses t seen_adts =
    let rec recurser t seen_adts =
      match t with
      | FunType (a, r) ->
          allow_unserializable &&
          recurser a seen_adts &&
          recurser r seen_adts
      | PolyFun (_, t) ->
          allow_unserializable &&
          recurser t seen_adts
      | Unit ->
          allow_unserializable 
      | MapType (kt, vt) ->
          accept_maps &&
          recurser kt seen_adts &&
          recurser vt seen_adts
      | TypeVar _ ->
          (* If we are inside an ADT, then type variable
             instantiations are handled outside *)
          not @@ List.is_empty seen_adts
      | PrimType _ ->
          (* Messages and Events are not serialisable in terms of contract parameters *)
          allow_unserializable ||
          PrimTypes.(
          (not @@ [%equal: typ] t msg_typ) || [%equal: typ] t event_typ)
      | ADT (tname, ts) -> (
          match List.findi ~f:(fun _ seen -> String.(seen = get_id tname)) seen_adts with
          | Some _ -> true (* Inductive ADT - ignore this branch *)
          | None -> (
              (* Check that ADT is serializable *)
              match
                DataTypeDictionary.lookup_name ~sloc:(get_rep tname) (get_id tname)
              with
              | Error _ -> false (* Handle errors outside *)
              | Ok adt ->
                  let adt_serializable =
                    List.for_all
                      ~f:(fun (_, carg_list) ->
                          List.for_all
                            ~f:(fun carg ->
                                recurser carg ((get_id tname) :: seen_adts))
                            carg_list)
                      adt.tmap
                  in
                  adt_serializable
                  && List.for_all
                    ~f:(fun t ->
                        recurser t seen_adts)
                    ts ) )
      | Address fts
        when check_addresses -> 
          (* If check_addresses is true, then all field types in the address type should be legal field types. 
             No need to check for serialisability or storability, since addresses are stored and passed as ByStr20. *)
          List.for_all fts ~f:(fun (_, t) -> is_legal_field_type t)
      | Address _ ->
          true
    in
    recurser t seen_adts

  and is_legal_message_field_type t =
    (* Maps are not allowed. Address values are considered ByStr20 when used as message field value. *)
    is_serializable_storable_helper false false false t []

<<<<<<< HEAD
  and is_legal_transition_parameter_type t =
    (* Maps are not allowed. Address values should be checked for storable field types. *)
    is_serializable_storable_helper false false true t []

  and is_legal_procedure_parameter_type t =
    (* Like transition parametes, except that polymorphic parameters are allowed,
       since parameters do not need to be serializable. *)
    is_serializable_storable_helper false true true t []

  and is_legal_field_type t =
    (* Maps are allowed. Address values should be checked for storable field types. *)
    is_serializable_storable_helper true false true t []

  let is_legal_map_key_type t =
    let open PrimTypes in
    is_prim_type t || is_address_type t
  
  let get_msgevnt_type m =
=======
  let rec is_serializable_storable_helper accept_maps t seen_adts =
    match t with
    | FunType _ | PolyFun _ | Unit -> false
    | MapType (kt, vt) ->
        accept_maps
        && is_serializable_storable_helper accept_maps kt seen_adts
        && is_serializable_storable_helper accept_maps vt seen_adts
    | TypeVar _ ->
        (* If we are inside an ADT, then type variable
           instantiations are handled outside *)
        not @@ List.is_empty seen_adts
    | PrimType _ ->
        (* Messages and Events are not serialisable in terms of contract parameters *)
        TUType.(
          (not @@ [%equal: TUType.t] t msg_typ)
          || [%equal: TUType.t] t event_typ)
    | ADT (tname, ts) -> (
        let open DataTypeDictionary in
        if List.mem seen_adts tname ~equal:TUIdentifier.equal then true
          (* Inductive ADT - ignore this branch *)
        else
          (* Check that ADT is serializable *)
          match lookup_name ~sloc:(get_rep tname) (get_id tname) with
          | Error _ -> false (* Handle errors outside *)
          | Ok adt ->
              let adt_serializable =
                List.for_all adt.tmap ~f:(fun (_, carg_list) ->
                    List.for_all carg_list ~f:(fun carg ->
                        is_serializable_storable_helper accept_maps carg
                          (tname :: seen_adts)))
              in
              adt_serializable
              && List.for_all ts ~f:(fun t ->
                     is_serializable_storable_helper accept_maps t seen_adts) )

  let is_serializable_type t = is_serializable_storable_helper false t []

  let is_storable_type t = is_serializable_storable_helper true t []

  let get_msgevnt_type m lc =
>>>>>>> 4ef03331
    let open ContractUtil.MessagePayload in
    if List.Assoc.mem m tag_label ~equal:String.( = ) then pure TUType.msg_typ
    else if List.Assoc.mem m eventname_label ~equal:String.( = ) then
      pure TUType.event_typ
    else if List.Assoc.mem m exception_label ~equal:String.( = ) then
      pure TUType.exception_typ
    else
      fail1 "Invalid message construct. Not any of send, event or exception." lc

  (* Given a map type and a list of key types, what is the type of the accessed value? *)
  let rec map_access_type mt nindices =
    match (mt, nindices) with
    | _, 0 -> pure mt
    | MapType (_, vt'), 1 -> pure vt'
    | MapType (_, vt'), nkeys' when nkeys' > 1 ->
        map_access_type vt' (nindices - 1)
    | _, _ -> fail0 "Cannot index into map: Too many index keys."

  (* The depth of a nested map. *)
  let rec map_depth mt =
    match mt with MapType (_, vt) -> 1 + map_depth vt | _ -> 0

<<<<<<< HEAD
  let address_field_type f t =
    match t with
    | Address fts ->
        if String.(get_id f = ContractUtil.balance_label)
        then
          pure ContractUtil.balance_typ
        else
          let loc_removed = List.map fts ~f:(fun (f, t) -> (get_id f, t)) in
          (match List.Assoc.find loc_removed (get_id f)
                   ~equal:String.( = ) with
          | Some ft ->
              pure ft
          | None ->
              fail0 @@
              sprintf "Field %s is not declared in address type %s."
                (get_id f) (pp_typ t))
    | _ ->
        fail0 @@
        sprintf "Attempting to read field from non-address type %s."
          (pp_typ t)
  
  let pp_typ_list ts =
    let tss = List.map ~f:(fun t -> pp_typ t) ts in
=======
  let pp_typ_list_error ts =
    let tss = List.map ~f:(fun t -> pp_typ_error t) ts in
>>>>>>> 4ef03331
    sprintf "[%s]" (String.concat ~sep:"; " tss)

  (*
     Check that function type applies for a given arity n
     to a list of argument types.
     Returns the resul type of application or failure
  *)
  let rec fun_type_applies ?(lc = dummy_loc) ft argtypes =
    match (ft, argtypes) with
    | FunType (argt, rest), a :: ats ->
<<<<<<< HEAD
        let%bind _ = assert_type_assignable argt a in
        fun_type_applies rest ats
=======
        let%bind () = assert_type_equiv argt a ~lc in
        fun_type_applies ~lc rest ats
>>>>>>> 4ef03331
    | FunType (Unit, rest), [] -> pure rest
    | t, [] -> pure t
    | _ ->
        fail1
          (sprintf
             "The type\n\
              %s\n\
              doesn't apply, as a function, to the arguments of types\n\
              %s."
             (pp_typ_error ft)
             (pp_typ_list_error argtypes))
          lc

<<<<<<< HEAD
  let proc_type_applies formals actuals =
    match List.zip formals actuals with
    | Ok arg_pairs ->
        mapM arg_pairs ~f:(fun (formal, actual) ->
            assert_type_assignable formal actual)
    | Unequal_lengths -> fail0 "Incorrect number of arguments to procedure"
=======
  let proc_type_applies ~lc formals actuals =
    map2M formals actuals ~f:(assert_type_equiv ~lc) ~msg:(fun () ->
        mk_error1 "Incorrect number of arguments to procedure" lc)
>>>>>>> 4ef03331

  let rec elab_tfun_with_args_no_gas tf args =
    match (tf, args) with
    | (PolyFun _ as pf), a :: args' ->
        let afv = free_tvars a in
        let%bind n, tp =
          match refresh_tfun pf afv with
          | PolyFun (a, b) -> pure (a, b)
          | _ -> Error (mk_error0 "This can't happen!")
        in
        (* This needs to account for gas *)
        let tp' = subst_type_in_type n a tp in
        elab_tfun_with_args_no_gas tp' args'
    | t, [] -> pure t
    | _ ->
        let msg =
          sprintf
            "Cannot elaborate expression of type\n\
             %s\n\
             applied, as a type function, to type arguments\n\
             %s."
            (pp_typ_error tf) (pp_typ_list_error args)
        in
        Error (mk_error0 msg)

<<<<<<< HEAD
  let subst_type_cost tvar tm tp_size =
    match tm with
    | PrimType _ | Unit
    | MapType (_, _)
    | FunType (_, _)
    | ADT (_, _)
    | PolyFun (_, _)
    | Address _ ->
        1
    | TypeVar n -> if String.(n = tvar) then tp_size else 1

  (* Count the number of AST nodes in a type *)
  let rec type_size t =
    match t with
    | PrimType _ | Unit | TypeVar _ -> 1
    | PolyFun (_, t) -> 1 + type_size t
    | MapType (t1, t2) | FunType (t1, t2) -> 1 + type_size t1 + type_size t2
    | ADT (_, ts) ->
        List.fold_left ts ~init:1 ~f:(fun acc t -> acc + type_size t)
    | Address fts ->
        List.fold_left fts ~init:1 ~f:(fun acc (_, t) -> acc + type_size t)

  (* tm[tvar := tp]
     Parallel implementation to the one in Syntax.ml to allow gas accounting.
  *)
  let subst_type_in_type_with_gas tvar tp tm gas =
    let tp_size = type_size tp in
    let rec recurser t remaining_gas =
      let gas_cost = Stdint.Uint64.of_int @@ subst_type_cost tvar t tp_size in
      if Stdint.Uint64.compare remaining_gas gas_cost >= 0 then
        let remaining_gas' = Stdint.Uint64.sub remaining_gas gas_cost in
        (*        let _ = printf "recursing over %s\n" (pp_typ t) in *)
        match t with
        | PrimType _ | Unit -> pure (t, remaining_gas')
        (* Make sure the map's type is still primitive! *)
        | MapType (kt, vt) ->
            let%bind kts, remaining_gas = recurser kt remaining_gas' in
            let%bind vts, remaining_gas = recurser vt remaining_gas in
            pure (MapType (kts, vts), remaining_gas)
        | FunType (at, rt) ->
            let%bind ats, remaining_gas = recurser at remaining_gas' in
            let%bind rts, remaining_gas = recurser rt remaining_gas in
            pure (FunType (ats, rts), remaining_gas)
        | TypeVar n ->
            let res = if String.(tvar = n) then tp else t in
            pure (res, remaining_gas')
        | ADT (s, ts) ->
            let%bind ts'_rev, remaining_gas =
              foldM ts ~init:([], remaining_gas')
                ~f:(fun (ts'_rev_acc, remaining_gas) t' ->
                  let%bind res, remaining_gas = recurser t' remaining_gas in
                  pure (res :: ts'_rev_acc, remaining_gas))
            in
            pure (ADT (s, List.rev ts'_rev), remaining_gas)
        | PolyFun (arg, t') ->
            if String.(tvar = arg) then pure (t, remaining_gas')
            else
              let%bind res, remaining_gas = recurser t' remaining_gas' in
              pure (PolyFun (arg, res), remaining_gas)
        | Address fts ->
            let%bind ftss, remaining_gas =
              foldM fts ~init:([], remaining_gas')
                ~f:(fun (fts'_rev_acc, remaining_gas) (f, t) ->
                    let%bind res, remaining_gas = recurser t remaining_gas in
                    pure ((f, res) :: fts'_rev_acc, remaining_gas))
            in
            pure (Address ftss, remaining_gas)
      else Error (GasError, EvalMonad.out_of_gas_err, remaining_gas)
    in
    recurser tm gas

  let rec elab_tfun_with_args tf args gas =
    match (tf, args) with
    | (PolyFun _ as pf), a :: args' ->
        let afv = free_tvars a in
        let%bind n, tp =
          match refresh_tfun pf afv with
          | PolyFun (a, b) -> pure (a, b)
          | _ -> Error (TypeError, mk_error0 "This can't happen!", gas)
        in
        let%bind tp', remaining_gas = subst_type_in_type_with_gas n a tp gas in
        elab_tfun_with_args tp' args' remaining_gas
    | t, [] -> pure (t, gas)
    | _ ->
        let msg =
          sprintf
            "Cannot elaborate expression of type\n\
             %s\n\
             applied, as a type function, to type arguments\n\
             %s."
            (pp_typ tf) (pp_typ_list args)
        in
        Error (TypeError, mk_error0 msg, gas)

=======
>>>>>>> 4ef03331
  (****************************************************************)
  (*                        Working with ADTs                     *)
  (****************************************************************)

  let apply_type_subst tmap tp =
    List.fold_left tmap ~init:tp ~f:(fun acc_tp (tv, tp) ->
        subst_type_in_type tv tp acc_tp)

  let validate_param_length ~lc cn plen alen =
    if plen <> alen then
      fail1
        (sprintf "Constructor %s expects %d type arguments, but got %d."
           (TUName.as_error_string cn)
           plen alen)
        lc
    else pure ()

  (* Avoid variable clashes *)
  let refresh_adt adt taken =
    let { tparams; tmap; _ } = adt in
    let tkn = tparams @ taken in
    let subst = List.map tparams ~f:(fun tp -> (tp, mk_fresh_var tkn tp)) in
    let tparams' = List.unzip subst |> snd in
    let subst =
      List.zip_exn tparams @@ List.map tparams' ~f:(fun s -> TypeVar s)
    in
    let tmap' =
      List.map tmap ~f:(fun (cn, tls) ->
          let tls' = List.map tls ~f:(subst_types_in_type subst) in
          (cn, tls'))
    in
    { adt with tparams = tparams'; tmap = tmap' }

  (*  Get elaborated constructor type *)
  let elab_constr_type ~lc cn targs =
    let open Datatypes.DataTypeDictionary in
    let%bind adt', _ = lookup_constructor cn in
    let seq a b = if String.(a = b) then 0 else 1 in
    let taken =
      List.concat_map targs ~f:free_tvars |> List.dedup_and_sort ~compare:seq
    in
    let adt = refresh_adt adt' taken in
    let plen = List.length adt.tparams in
    let alen = List.length targs in
    let%bind () = validate_param_length ~lc cn plen alen in
    let res_typ = ADT (mk_loc_id adt.tname, targs) in
    match List.Assoc.find adt.tmap cn ~equal:[%equal: TUName.t] with
    | None -> pure res_typ
    | Some ctparams ->
        let tmap = List.zip_exn adt.tparams targs in
        let ctparams_elab = List.map ctparams ~f:(apply_type_subst tmap) in
        let ctyp =
          List.fold_right ctparams_elab ~init:res_typ ~f:(fun ctp acc ->
              fun_typ ctp acc)
        in
        pure ctyp

  let extract_targs ?(lc = dummy_loc) cn (adt : Datatypes.adt) atyp =
    match atyp with
    | ADT (name, targs) ->
        if [%equal: TUName.t] adt.tname (get_id name) then
          let plen = List.length adt.tparams in
          let alen = List.length targs in
          let%bind () = validate_param_length ~lc cn plen alen in
          pure targs
        else
          fail1
            (sprintf
               "Types don't match: pattern uses a constructor of type %s, but \
                value of type %s is given."
               (TUName.as_string adt.tname)
               (as_string name))
            (get_rep name)
    | _ ->
        fail1 (sprintf "Not an algebraic data type: %s" (pp_typ_error atyp)) lc

  let constr_pattern_arg_types ?(lc = dummy_loc) atyp cn =
    let open Datatypes.DataTypeDictionary in
    let%bind adt', _ = lookup_constructor cn in
    let taken = free_tvars atyp in
    let adt = refresh_adt adt' taken in
    let%bind targs = extract_targs ~lc cn adt atyp in
    match constr_tmap adt cn with
    | None -> pure []
    | Some tms ->
        let subst = List.zip_exn adt.tparams targs in
        pure @@ List.map ~f:(apply_type_subst subst) tms

  let assert_all_same_type ~lc ts =
    match ts with
    | [] -> fail1 "Checking an empty type list." lc
    | t :: ts' -> (
        match List.find ts' ~f:(fun t' -> not ([%equal: TUType.t] t t')) with
        | None -> pure ()
        | Some _ ->
            fail1
              (sprintf "Not all types of the branches %s are equivalent."
                 (pp_typ_list_error ts))
              lc )

  (****************************************************************)
  (*                     Typing literals                          *)
  (****************************************************************)

  let literal_type ?(lc = dummy_loc) l =
    let open TULiteral in
    match l with
    | IntLit (Int32L _) -> pure int32_typ
    | IntLit (Int64L _) -> pure int64_typ
    | IntLit (Int128L _) -> pure int128_typ
    | IntLit (Int256L _) -> pure int256_typ
    | UintLit (Uint32L _) -> pure uint32_typ
    | UintLit (Uint64L _) -> pure uint64_typ
    | UintLit (Uint128L _) -> pure uint128_typ
    | UintLit (Uint256L _) -> pure uint256_typ
    | StringLit _ -> pure string_typ
    | BNum _ -> pure bnum_typ
    | ByStr _ -> pure bystr_typ
    | ByStrX bs ->
        (* ByStr20 literals are never considered Address types *)
        pure (bystrx_typ (Bystrx.width bs))
    (* Check that messages and events have storable parameters. *)
    | Msg bs -> get_msgevnt_type bs lc
    | Map ((kt, vt), _) -> pure (MapType (kt, vt))
    | ADTValue (cname, ts, _) ->
        let%bind adt, _ = DataTypeDictionary.lookup_constructor cname in
        pure @@ ADT (mk_loc_id adt.tname, ts)
    | Clo _ -> fail0 @@ "Cannot type runtime closure."
    | TAbs _ -> fail0 @@ "Cannot type runtime type function."

  (* Verifies a literal to be wellformed and returns it's type. *)
  let rec is_wellformed_lit ?(lc = dummy_loc) l =
    let open TULiteral in
    match l with
    | IntLit (Int32L _) -> pure int32_typ
    | IntLit (Int64L _) -> pure int64_typ
    | IntLit (Int128L _) -> pure int128_typ
    | IntLit (Int256L _) -> pure int256_typ
    | UintLit (Uint32L _) -> pure uint32_typ
    | UintLit (Uint64L _) -> pure uint64_typ
    | UintLit (Uint128L _) -> pure uint128_typ
    | UintLit (Uint256L _) -> pure uint256_typ
    | StringLit _ -> pure string_typ
    | BNum _ -> pure bnum_typ
    | ByStr _ -> pure bystr_typ
    | ByStrX bsx ->
        (* ByStr20 literals may represent addresses, but only statically.
           Dynamically, ByStr20 are considered ByStr20, and are checked for
           correct address contents only at certain points. *)
        pure (bystrx_typ (Bystrx.width bsx))
    (* Check that messages and events have legal parameters. *)
    | Msg m ->
<<<<<<< HEAD
        let%bind msg_typ = get_msgevnt_type m in
        let%bind all_legal =
=======
        let%bind msg_typ = get_msgevnt_type m lc in
        let%bind all_storable =
>>>>>>> 4ef03331
          foldM
            ~f:(fun acc (_, l) ->
              let%bind t = is_wellformed_lit l in
              if acc then pure (is_legal_message_field_type t) else pure false)
            ~init:true m
        in
        if not all_legal then
          fail0 @@ sprintf "Message/Event has invalid / non-storable parameters"
        else pure msg_typ
    | Map ((kt, vt), kv) ->
<<<<<<< HEAD
        if is_legal_map_key_type kt then
=======
        if TUType.is_prim_type kt then
>>>>>>> 4ef03331
          (* Verify that all key/vals conform to kt,vt, recursively. *)
          let%bind valid =
            Caml.Hashtbl.fold
              (fun k v res' ->
                let%bind res = res' in
                if not res then pure @@ res
                else
                  let%bind kt' = is_wellformed_lit k in
                  let%bind vt' = is_wellformed_lit v in
<<<<<<< HEAD
                  pure @@ (type_assignable kt kt' && type_assignable vt vt'))
=======
                  pure
                  @@ ([%equal: TUType.t] kt kt' && [%equal: TUType.t] vt vt'))
>>>>>>> 4ef03331
              kv (pure true)
          in
          if not valid then
            fail0 @@ sprintf "Malformed literal %s" (pp_literal l)
            (* We have a valid Map literal. *)
          else pure (MapType (kt, vt))
        else
          fail0 @@ sprintf "Not a primitive map key type: %s." (pp_typ_error kt)
    | ADTValue (cname, ts, args) ->
        let%bind adt, constr = DataTypeDictionary.lookup_constructor cname in
        let tparams = adt.tparams in
        let tname = adt.tname in
        if not (List.length tparams = List.length ts) then
          fail0
          @@ sprintf
               "Wrong number of type parameters for ADT %s (%i) in constructor \
                %s."
               (TUName.as_error_string tname)
               (List.length ts)
               (TUName.as_error_string cname)
        else if not (List.length args = constr.arity) then
          fail0
          @@ sprintf
               "Wrong number of arguments to ADT %s (%i) in constructor %s."
               (TUName.as_error_string tname)
               (List.length args)
               (TUName.as_error_string cname)
          (* Verify that the types of args match that declared. *)
        else
          let res = ADT (mk_loc_id tname, ts) in
          let%bind tmap = constr_pattern_arg_types res cname in
          let%bind arg_typs = mapM ~f:(fun l -> is_wellformed_lit l) args in
          let args_valid =
<<<<<<< HEAD
            List.for_all2_exn tmap arg_typs ~f:(fun t1 t2 -> type_assignable t1 t2)
=======
            List.for_all2_exn tmap arg_typs ~f:[%equal: TUType.t]
>>>>>>> 4ef03331
          in
          if not args_valid then
            fail0
            @@ sprintf "Malformed ADT %s. Arguments do not match expected types"
                 (pp_literal l)
          else pure @@ res
    | Clo _ -> fail0 @@ "Cannot type-check runtime closure."
    | TAbs _ -> fail0 @@ "Cannot type-check runtime type function."
end

(*****************************************************************)
(*               Blockchain component typing                     *)
(*****************************************************************)

let blocknum_name = "BLOCKNUMBER"<|MERGE_RESOLUTION|>--- conflicted
+++ resolved
@@ -248,12 +248,12 @@
               match List.find_a_dup fts
                       ~compare:(fun (f1, _) (f2, _) ->
                           Bytes.compare
-                            (Bytes.of_string (get_id f1))
-                            (Bytes.of_string (get_id f2))) with
+                            (Bytes.of_string (as_string f1))
+                            (Bytes.of_string (as_string f2))) with
               | Some (dup_f, _) ->
                   (* No duplicate fields allowed *)
                   fail1
-                    (sprintf "Duplicate field %s in address type" (get_id dup_f))
+                    (sprintf "Duplicate field %s in address type" (as_error_string dup_f))
                     (get_rep dup_f)
               | None ->
                   (* Check all types of address fields *)
@@ -338,15 +338,7 @@
     List.length tlist1 = List.length tlist2
     && not
          (List.exists2_exn tlist1 tlist2 ~f:(fun t1 t2 ->
-<<<<<<< HEAD
-              not (type_equivalent t1 t2)))
-
-  let assert_type_equiv expected given =
-    if type_equivalent expected given then pure ()
-    else
-      fail0
-      @@ sprintf "Types not equivalent: %s expected, but %s provided."
-           (pp_typ expected) (pp_typ given)
+          not (type_equivalent t1 t2)))
 
   let type_assignable_list tlist1 tlist2 =
     List.length tlist1 = List.length tlist2
@@ -354,22 +346,17 @@
       (List.exists2_exn tlist1 tlist2 ~f:(fun t1 t2 ->
            not (type_assignable t1 t2)))
   
-  let assert_type_assignable expected given =
+  let assert_type_assignable ?(lc = dummy_loc) expected given =
     if type_assignable expected given then pure ()
     else
-      fail0
-      @@ sprintf "Type unassignable: %s expected, but %s provided."
-        (pp_typ expected) (pp_typ given)
-    
+      fail1
+      (sprintf "Type unassignable: %s expected, but %s provided."
+         (pp_typ expected) (pp_typ given))
+      lc
+
   (* TODO: make this charge gas *)
-  let assert_type_equiv_with_gas expected given remaining_gas =
-    if type_equivalent expected given then pure remaining_gas
-=======
-              not ([%equal: TUType.t] t1 t2)))
-
   let assert_type_equiv ?(lc = dummy_loc) expected given =
     if [%equal: TUType.t] expected given then pure ()
->>>>>>> 4ef03331
     else
       fail1
         (sprintf "Type mismatch: %s expected, but %s provided."
@@ -410,32 +397,26 @@
       | PrimType _ ->
           (* Messages and Events are not serialisable in terms of contract parameters *)
           allow_unserializable ||
-          PrimTypes.(
-          (not @@ [%equal: typ] t msg_typ) || [%equal: typ] t event_typ)
+          TUType.(
+            (not @@ [%equal: TUType.t] t msg_typ)
+            || [%equal: TUType.t] t event_typ)
       | ADT (tname, ts) -> (
-          match List.findi ~f:(fun _ seen -> String.(seen = get_id tname)) seen_adts with
-          | Some _ -> true (* Inductive ADT - ignore this branch *)
-          | None -> (
-              (* Check that ADT is serializable *)
-              match
-                DataTypeDictionary.lookup_name ~sloc:(get_rep tname) (get_id tname)
-              with
-              | Error _ -> false (* Handle errors outside *)
-              | Ok adt ->
-                  let adt_serializable =
-                    List.for_all
-                      ~f:(fun (_, carg_list) ->
-                          List.for_all
-                            ~f:(fun carg ->
-                                recurser carg ((get_id tname) :: seen_adts))
-                            carg_list)
-                      adt.tmap
-                  in
-                  adt_serializable
-                  && List.for_all
-                    ~f:(fun t ->
-                        recurser t seen_adts)
-                    ts ) )
+          let open DataTypeDictionary in
+          if List.mem seen_adts tname ~equal:TUIdentifier.equal then true
+          (* Inductive ADT - ignore this branch *)
+          else
+            (* Check that ADT is serializable *)
+            match lookup_name ~sloc:(get_rep tname) (get_id tname) with
+            | Error _ -> false (* Handle errors outside *)
+            | Ok adt ->
+                let adt_serializable =
+                  List.for_all adt.tmap ~f:(fun (_, carg_list) ->
+                      List.for_all carg_list ~f:(fun carg ->
+                          recurser carg (tname :: seen_adts)))
+                in
+                adt_serializable
+                && List.for_all ts ~f:(fun t ->
+                    recurser t seen_adts) )
       | Address fts
         when check_addresses -> 
           (* If check_addresses is true, then all field types in the address type should be legal field types. 
@@ -450,7 +431,6 @@
     (* Maps are not allowed. Address values are considered ByStr20 when used as message field value. *)
     is_serializable_storable_helper false false false t []
 
-<<<<<<< HEAD
   and is_legal_transition_parameter_type t =
     (* Maps are not allowed. Address values should be checked for storable field types. *)
     is_serializable_storable_helper false false true t []
@@ -465,52 +445,9 @@
     is_serializable_storable_helper true false true t []
 
   let is_legal_map_key_type t =
-    let open PrimTypes in
     is_prim_type t || is_address_type t
   
-  let get_msgevnt_type m =
-=======
-  let rec is_serializable_storable_helper accept_maps t seen_adts =
-    match t with
-    | FunType _ | PolyFun _ | Unit -> false
-    | MapType (kt, vt) ->
-        accept_maps
-        && is_serializable_storable_helper accept_maps kt seen_adts
-        && is_serializable_storable_helper accept_maps vt seen_adts
-    | TypeVar _ ->
-        (* If we are inside an ADT, then type variable
-           instantiations are handled outside *)
-        not @@ List.is_empty seen_adts
-    | PrimType _ ->
-        (* Messages and Events are not serialisable in terms of contract parameters *)
-        TUType.(
-          (not @@ [%equal: TUType.t] t msg_typ)
-          || [%equal: TUType.t] t event_typ)
-    | ADT (tname, ts) -> (
-        let open DataTypeDictionary in
-        if List.mem seen_adts tname ~equal:TUIdentifier.equal then true
-          (* Inductive ADT - ignore this branch *)
-        else
-          (* Check that ADT is serializable *)
-          match lookup_name ~sloc:(get_rep tname) (get_id tname) with
-          | Error _ -> false (* Handle errors outside *)
-          | Ok adt ->
-              let adt_serializable =
-                List.for_all adt.tmap ~f:(fun (_, carg_list) ->
-                    List.for_all carg_list ~f:(fun carg ->
-                        is_serializable_storable_helper accept_maps carg
-                          (tname :: seen_adts)))
-              in
-              adt_serializable
-              && List.for_all ts ~f:(fun t ->
-                     is_serializable_storable_helper accept_maps t seen_adts) )
-
-  let is_serializable_type t = is_serializable_storable_helper false t []
-
-  let is_storable_type t = is_serializable_storable_helper true t []
-
   let get_msgevnt_type m lc =
->>>>>>> 4ef03331
     let open ContractUtil.MessagePayload in
     if List.Assoc.mem m tag_label ~equal:String.( = ) then pure TUType.msg_typ
     else if List.Assoc.mem m eventname_label ~equal:String.( = ) then
@@ -533,34 +470,29 @@
   let rec map_depth mt =
     match mt with MapType (_, vt) -> 1 + map_depth vt | _ -> 0
 
-<<<<<<< HEAD
   let address_field_type f t =
     match t with
     | Address fts ->
-        if String.(get_id f = ContractUtil.balance_label)
+        if [%equal: TUName.t] (get_id f) ContractUtil.balance_label
         then
           pure ContractUtil.balance_typ
         else
           let loc_removed = List.map fts ~f:(fun (f, t) -> (get_id f, t)) in
           (match List.Assoc.find loc_removed (get_id f)
-                   ~equal:String.( = ) with
+                   ~equal:[%equal: TUName.t] with
           | Some ft ->
               pure ft
           | None ->
               fail0 @@
               sprintf "Field %s is not declared in address type %s."
-                (get_id f) (pp_typ t))
+                (as_error_string f) (pp_typ t))
     | _ ->
         fail0 @@
         sprintf "Attempting to read field from non-address type %s."
           (pp_typ t)
   
-  let pp_typ_list ts =
-    let tss = List.map ~f:(fun t -> pp_typ t) ts in
-=======
   let pp_typ_list_error ts =
     let tss = List.map ~f:(fun t -> pp_typ_error t) ts in
->>>>>>> 4ef03331
     sprintf "[%s]" (String.concat ~sep:"; " tss)
 
   (*
@@ -571,13 +503,8 @@
   let rec fun_type_applies ?(lc = dummy_loc) ft argtypes =
     match (ft, argtypes) with
     | FunType (argt, rest), a :: ats ->
-<<<<<<< HEAD
-        let%bind _ = assert_type_assignable argt a in
-        fun_type_applies rest ats
-=======
-        let%bind () = assert_type_equiv argt a ~lc in
+        let%bind () = assert_type_assignable argt a ~lc in
         fun_type_applies ~lc rest ats
->>>>>>> 4ef03331
     | FunType (Unit, rest), [] -> pure rest
     | t, [] -> pure t
     | _ ->
@@ -591,18 +518,9 @@
              (pp_typ_list_error argtypes))
           lc
 
-<<<<<<< HEAD
-  let proc_type_applies formals actuals =
-    match List.zip formals actuals with
-    | Ok arg_pairs ->
-        mapM arg_pairs ~f:(fun (formal, actual) ->
-            assert_type_assignable formal actual)
-    | Unequal_lengths -> fail0 "Incorrect number of arguments to procedure"
-=======
   let proc_type_applies ~lc formals actuals =
-    map2M formals actuals ~f:(assert_type_equiv ~lc) ~msg:(fun () ->
+    map2M formals actuals ~f:(assert_type_assignable ~lc) ~msg:(fun () ->
         mk_error1 "Incorrect number of arguments to procedure" lc)
->>>>>>> 4ef03331
 
   let rec elab_tfun_with_args_no_gas tf args =
     match (tf, args) with
@@ -628,103 +546,6 @@
         in
         Error (mk_error0 msg)
 
-<<<<<<< HEAD
-  let subst_type_cost tvar tm tp_size =
-    match tm with
-    | PrimType _ | Unit
-    | MapType (_, _)
-    | FunType (_, _)
-    | ADT (_, _)
-    | PolyFun (_, _)
-    | Address _ ->
-        1
-    | TypeVar n -> if String.(n = tvar) then tp_size else 1
-
-  (* Count the number of AST nodes in a type *)
-  let rec type_size t =
-    match t with
-    | PrimType _ | Unit | TypeVar _ -> 1
-    | PolyFun (_, t) -> 1 + type_size t
-    | MapType (t1, t2) | FunType (t1, t2) -> 1 + type_size t1 + type_size t2
-    | ADT (_, ts) ->
-        List.fold_left ts ~init:1 ~f:(fun acc t -> acc + type_size t)
-    | Address fts ->
-        List.fold_left fts ~init:1 ~f:(fun acc (_, t) -> acc + type_size t)
-
-  (* tm[tvar := tp]
-     Parallel implementation to the one in Syntax.ml to allow gas accounting.
-  *)
-  let subst_type_in_type_with_gas tvar tp tm gas =
-    let tp_size = type_size tp in
-    let rec recurser t remaining_gas =
-      let gas_cost = Stdint.Uint64.of_int @@ subst_type_cost tvar t tp_size in
-      if Stdint.Uint64.compare remaining_gas gas_cost >= 0 then
-        let remaining_gas' = Stdint.Uint64.sub remaining_gas gas_cost in
-        (*        let _ = printf "recursing over %s\n" (pp_typ t) in *)
-        match t with
-        | PrimType _ | Unit -> pure (t, remaining_gas')
-        (* Make sure the map's type is still primitive! *)
-        | MapType (kt, vt) ->
-            let%bind kts, remaining_gas = recurser kt remaining_gas' in
-            let%bind vts, remaining_gas = recurser vt remaining_gas in
-            pure (MapType (kts, vts), remaining_gas)
-        | FunType (at, rt) ->
-            let%bind ats, remaining_gas = recurser at remaining_gas' in
-            let%bind rts, remaining_gas = recurser rt remaining_gas in
-            pure (FunType (ats, rts), remaining_gas)
-        | TypeVar n ->
-            let res = if String.(tvar = n) then tp else t in
-            pure (res, remaining_gas')
-        | ADT (s, ts) ->
-            let%bind ts'_rev, remaining_gas =
-              foldM ts ~init:([], remaining_gas')
-                ~f:(fun (ts'_rev_acc, remaining_gas) t' ->
-                  let%bind res, remaining_gas = recurser t' remaining_gas in
-                  pure (res :: ts'_rev_acc, remaining_gas))
-            in
-            pure (ADT (s, List.rev ts'_rev), remaining_gas)
-        | PolyFun (arg, t') ->
-            if String.(tvar = arg) then pure (t, remaining_gas')
-            else
-              let%bind res, remaining_gas = recurser t' remaining_gas' in
-              pure (PolyFun (arg, res), remaining_gas)
-        | Address fts ->
-            let%bind ftss, remaining_gas =
-              foldM fts ~init:([], remaining_gas')
-                ~f:(fun (fts'_rev_acc, remaining_gas) (f, t) ->
-                    let%bind res, remaining_gas = recurser t remaining_gas in
-                    pure ((f, res) :: fts'_rev_acc, remaining_gas))
-            in
-            pure (Address ftss, remaining_gas)
-      else Error (GasError, EvalMonad.out_of_gas_err, remaining_gas)
-    in
-    recurser tm gas
-
-  let rec elab_tfun_with_args tf args gas =
-    match (tf, args) with
-    | (PolyFun _ as pf), a :: args' ->
-        let afv = free_tvars a in
-        let%bind n, tp =
-          match refresh_tfun pf afv with
-          | PolyFun (a, b) -> pure (a, b)
-          | _ -> Error (TypeError, mk_error0 "This can't happen!", gas)
-        in
-        let%bind tp', remaining_gas = subst_type_in_type_with_gas n a tp gas in
-        elab_tfun_with_args tp' args' remaining_gas
-    | t, [] -> pure (t, gas)
-    | _ ->
-        let msg =
-          sprintf
-            "Cannot elaborate expression of type\n\
-             %s\n\
-             applied, as a type function, to type arguments\n\
-             %s."
-            (pp_typ tf) (pp_typ_list args)
-        in
-        Error (TypeError, mk_error0 msg, gas)
-
-=======
->>>>>>> 4ef03331
   (****************************************************************)
   (*                        Working with ADTs                     *)
   (****************************************************************)
@@ -877,13 +698,8 @@
         pure (bystrx_typ (Bystrx.width bsx))
     (* Check that messages and events have legal parameters. *)
     | Msg m ->
-<<<<<<< HEAD
-        let%bind msg_typ = get_msgevnt_type m in
+        let%bind msg_typ = get_msgevnt_type m lc in
         let%bind all_legal =
-=======
-        let%bind msg_typ = get_msgevnt_type m lc in
-        let%bind all_storable =
->>>>>>> 4ef03331
           foldM
             ~f:(fun acc (_, l) ->
               let%bind t = is_wellformed_lit l in
@@ -894,11 +710,7 @@
           fail0 @@ sprintf "Message/Event has invalid / non-storable parameters"
         else pure msg_typ
     | Map ((kt, vt), kv) ->
-<<<<<<< HEAD
         if is_legal_map_key_type kt then
-=======
-        if TUType.is_prim_type kt then
->>>>>>> 4ef03331
           (* Verify that all key/vals conform to kt,vt, recursively. *)
           let%bind valid =
             Caml.Hashtbl.fold
@@ -908,12 +720,7 @@
                 else
                   let%bind kt' = is_wellformed_lit k in
                   let%bind vt' = is_wellformed_lit v in
-<<<<<<< HEAD
                   pure @@ (type_assignable kt kt' && type_assignable vt vt'))
-=======
-                  pure
-                  @@ ([%equal: TUType.t] kt kt' && [%equal: TUType.t] vt vt'))
->>>>>>> 4ef03331
               kv (pure true)
           in
           if not valid then
@@ -947,11 +754,7 @@
           let%bind tmap = constr_pattern_arg_types res cname in
           let%bind arg_typs = mapM ~f:(fun l -> is_wellformed_lit l) args in
           let args_valid =
-<<<<<<< HEAD
-            List.for_all2_exn tmap arg_typs ~f:(fun t1 t2 -> type_assignable t1 t2)
-=======
-            List.for_all2_exn tmap arg_typs ~f:[%equal: TUType.t]
->>>>>>> 4ef03331
+            List.for_all2_exn tmap arg_typs ~f:type_assignable
           in
           if not args_valid then
             fail0
