[
  {
    "vname": "_balance",
<<<<<<< HEAD
    "type": "Uint128",
=======
    "type" : "Uint128",
>>>>>>> e326c7da
    "value": "0"
  }
]<|MERGE_RESOLUTION|>--- conflicted
+++ resolved
@@ -1,11 +1,7 @@
 [
   {
     "vname": "_balance",
-<<<<<<< HEAD
-    "type": "Uint128",
-=======
     "type" : "Uint128",
->>>>>>> e326c7da
     "value": "0"
   }
 ]