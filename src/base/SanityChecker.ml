(*
  This file is part of scilla.

  Copyright (c) 2018 - present Zilliqa Research Pvt. Ltd.
  
  scilla is free software: you can redistribute it and/or modify it under the
  terms of the GNU General Public License as published by the Free Software
  Foundation, either version 3 of the License, or (at your option) any later
  version.
 
  scilla is distributed in the hope that it will be useful, but WITHOUT ANY
  WARRANTY; without even the implied warranty of MERCHANTABILITY or FITNESS FOR
  A PARTICULAR PURPOSE.  See the GNU General Public License for more details.
 
  You should have received a copy of the GNU General Public License along with
*)

open Core_kernel
open Result.Let_syntax
open TypeUtil
open Literal
open Syntax
open ErrorUtils
open MonadUtil
open ContractUtil.MessagePayload

module ScillaSanityChecker
    (SR : Rep) (ER : sig
      include Rep

      val get_type : rep -> PlainTypes.t inferred_type
    end) =
struct
  module SER = SR
  module EER = ER
  module SCLiteral = GlobalLiteral
  module SCType = SCLiteral.LType
  module SCIdentifier = SCType.TIdentifier
  module SCName = SCIdentifier.Name
  module SCSyntax = ScillaSyntax (SR) (ER) (SCLiteral)
  module TU = TypeUtilities
  module SCU = ContractUtil.ScillaContractUtil (SR) (ER)
  open SCIdentifier
  open SCSyntax
  open SCU

  (* Warning level to use when contract loads/stores entire Maps. *)
  let warning_level_map_load_store = 1

  (* Warning level to use when warning about shadowing of contract parameters and fields. *)
  let warning_level_name_shadowing = 2

  (* ************************************** *)
  (* ******** Basic Sanity Checker ******** *)
  (* ************************************** *)

  (* Basic sanity tests on the contract. *)
  let basic_sanity (cmod : cmodule) =
    let contr = cmod.contr in

    (* Check if there are duplicate entries in "ilist". *)
    let check_duplicate_ident gloc ilist =
      let rec recurser ilist' e =
        match ilist' with
        | i :: rem ->
            let e' =
              if is_mem_id i rem then
                e
                @ mk_error1
                    (sprintf "Identifier %s used more than once\n"
                       (as_error_string i))
                    (gloc @@ get_rep i)
              else e
            in
            recurser rem e'
        | [] -> e
      in
      recurser ilist []
    in

    (* No repeating names for params. *)
    let e =
      check_duplicate_ident ER.get_loc
        (List.map contr.cparams ~f:(fun (i, _) -> i))
    in
    (* No repeating field names. *)
    let e =
      e
      @ check_duplicate_ident ER.get_loc
          (List.map contr.cfields ~f:(fun (i, _, _) -> i))
    in
    (* No repeating component names. *)
    let e =
      e
      @ check_duplicate_ident SR.get_loc
          (List.map contr.ccomps ~f:(fun c -> c.comp_name))
    in
    (* No repeating component parameter names. *)
    let e =
      List.fold_left contr.ccomps ~init:e ~f:(fun e t ->
          e
          @ check_duplicate_ident ER.get_loc
              (List.map t.comp_params ~f:(fun (i, _) -> i)))
    in

    (* Message literals must either be for "send" or "event" and well formed. *)
    let check_message eloc msg e =
      (* No repeating message field. *)
      let e =
        e
        @ check_duplicate_ident
            (fun _ -> eloc)
            (List.map msg ~f:(fun (s, _) ->
                 mk_id (SCName.parse_simple_name s) SR.string_rep))
      in

      (* Either "_tag" or "_eventname" must be present. *)
      let e =
        if List.Assoc.mem msg tag_label ~equal:String.( = ) then
          (* This is a "send" Message. Ensure "_amount" and "_recipient" provided. *)
          if
            List.Assoc.mem msg amount_label ~equal:String.( = )
            && List.Assoc.mem msg recipient_label ~equal:String.( = )
          then e
          else
            e
            @ mk_error1
                ( "Missing " ^ amount_label ^ " or " ^ recipient_label
                ^ " in Message\n" )
                eloc
        else if
          (* It must be an event or an exception. *)
          List.exists msg ~f:(fun (s, _) ->
              String.(s = eventname_label || s = exception_label))
        then e
        else e @ mk_error1 "Invalid message construct." eloc
      in
      pure e
      (* as required by "fold_over_messages" *)
    in
    let%bind e = fold_over_messages cmod ~init:e ~f:check_message in

    (* Component parameters cannot have names as that of implicit ones. *)
    let e =
      List.fold_left contr.ccomps ~init:e ~f:(fun e c ->
          match
            List.find c.comp_params ~f:(fun (s, _) ->
                String.(
                  as_string s = amount_label
                  || as_string s = sender_label
                  || as_string s = origin_label))
          with
          | Some (s, _) ->
              e
              @ mk_error1
                  (sprintf "Parameter %s in %s %s cannot be explicit.\n"
                     (as_error_string s)
                     (component_type_to_string c.comp_type)
                     (as_error_string c.comp_name))
                  (SR.get_loc @@ get_rep c.comp_name)
          | None -> e)
    in

    (* Contract parameters cannot have names of implicit ones. *)
    let e =
      match
        List.find contr.cparams ~f:(fun (s, _) ->
            let open ContractUtil in
            [%equal: SCName.t] (get_id s) creation_block_label
            || [%equal: SCName.t] (get_id s) scilla_version_label
            || [%equal: SCName.t] (get_id s) this_address_label)
      with
      | Some (s, _) ->
          e
          @ mk_error1
              (sprintf "Contract parameter %s cannot be explicit.\n"
                 (as_error_string s))
              (ER.get_loc @@ get_rep s)
      | None -> e
    in

    (* Look for any statement that is loading/storing a full Map and warn. *)
    let check_typ_warn s =
      let t = (ER.get_type (get_rep s)).tp in
      let lc = ER.get_loc (get_rep s) in
      let warn () =
        warn1 "Consider using in-place Map access" warning_level_map_load_store
          lc
      in
      match t with
      | MapType _ -> warn ()
      (* The result of a <- a[][], i.e., "a" is an Option type. *)
      | ADT (adt_name, [ MapType _ ])
        when Datatypes.is_option_adt_name (get_id adt_name) ->
          warn ()
      | _ -> ()
    in
    List.iter cmod.contr.ccomps ~f:(fun comp ->
        let rec stmt_iter stmts =
          List.iter stmts ~f:(fun (stmt, _) ->
              match stmt with
              (* Recursion basis. *)
              | Load (_, s) | MapGet (s, _, _, _) -> check_typ_warn s
              | MapUpdate (_, _, vopt) -> (
                  match vopt with Some s -> check_typ_warn s | None -> () )
              (* Recurse through match statements. *)
              | MatchStmt (_, pat_stmts) ->
                  List.iter pat_stmts ~f:(fun (_, stmts) -> stmt_iter stmts)
              | _ -> ())
        in
        stmt_iter comp.comp_body);
    if List.is_empty e then pure () else fail e

  (* ************************************** *)
  (* ******** Check name shadowing ******** *)
  (* ************************************** *)

  module CheckShadowing = struct
    (* A utility function that checks if "id" is shadowing cparams, cfields or pnames. *)
    let check_warn_redef cparams cfields pnames stmts_defs id =
      if List.mem cparams (get_id id) ~equal:[%equal: SCName.t] then
        warn1
          (Printf.sprintf "Name %s shadows a contract parameter."
             (as_error_string id))
          warning_level_name_shadowing
          (ER.get_loc (get_rep id))
      else if List.mem cfields (get_id id) ~equal:[%equal: SCName.t] then
        warn1
          (Printf.sprintf "Name %s shadows a field declaration."
             (as_error_string id))
          warning_level_name_shadowing
          (ER.get_loc (get_rep id))
      else if List.mem pnames (get_id id) ~equal:[%equal: SCName.t] then
        warn1
          (Printf.sprintf "Name %s shadows a transition parameter."
             (as_error_string id))
          warning_level_name_shadowing
          (ER.get_loc (get_rep id))
      else if List.mem stmts_defs (get_id id) ~equal:[%equal: SCName.t] then
        warn1
          (Printf.sprintf
             "%s is a new variable. It does not reassign the previously \
              defined variable."
             (as_error_string id))
          warning_level_name_shadowing
          (ER.get_loc (get_rep id))

    (* Check for shadowing in patterns. *)
    let pattern_iter pat cparams cfields pnames =
      (* Check if any variable bound in this pattern shadows cparams/cfields/pnames *)
      let rec outer_scope_iter = function
        | Wildcard -> ()
        | Binder i -> check_warn_redef cparams cfields pnames [] i
        | Constructor (_, plist) -> List.iter plist ~f:outer_scope_iter
      in
      outer_scope_iter pat;
      (* Check for shadowing of names within this pattern and warn that it is
       * deprecated. This will be disallowed (i.e., an error) in future versions.
       * https://github.com/Zilliqa/scilla/issues/687. To close this Issue:
       * Make this an error by just using fail1 below instead of warn1. *)
      let bounds = get_pattern_bounds pat in
      match List.find_a_dup ~compare:SCIdentifier.compare bounds with
      | Some v ->
          warn1
            (Printf.sprintf
               "Deprecated: variable %s shadows a previous binding in the same \
                pattern."
               (as_error_string v))
            warning_level_name_shadowing
            (ER.get_loc (get_rep v));
          pure ()
      | None -> pure ()

    (* Check for shadowing in expressions. *)
    let rec expr_iter (e, _) cparams cfields pnames =
      match e with
      | Literal _ | Builtin _ | Constr _ | App _ | Message _ | Var _ | TApp _ ->
          pure ()
      | GasExpr (_, e) -> expr_iter e cparams cfields pnames
      | Let (i, _, e_lhs, e_rhs) ->
          check_warn_redef cparams cfields pnames [] i;
          let%bind () = expr_iter e_lhs cparams cfields pnames in
          expr_iter e_rhs cparams cfields pnames
      | Fun (i, _, e_body) | Fixpoint (i, _, e_body) | TFun (i, e_body) ->
          (* "i" being a type variable shouldn't be shadowing contract parameters,
             fields or component parameters. This is just a conservative check. *)
          check_warn_redef cparams cfields pnames [] i;
          expr_iter e_body cparams cfields pnames
      | MatchExpr (_, clauses) ->
          forallM
            ~f:(fun (pat, mbody) ->
              let%bind () = pattern_iter pat cparams cfields pnames in
              expr_iter mbody cparams cfields pnames)
            clauses

    let shadowing_libentries lentries =
      forallM
        ~f:(fun lentry ->
          match lentry with
          | LibTyp _ -> pure ()
          | LibVar (_, _, vexp) -> expr_iter vexp [] [] [])
        lentries

    let rec shadowing_libtree ltree =
      let%bind () = forallM ~f:(fun dep -> shadowing_libtree dep) ltree.deps in
      shadowing_libentries ltree.libn.lentries

    let shadowing_cmod (cmod : cmodule) =
      (* Check for match pattern shadowing in library functions. *)
      let%bind () =
        match cmod.libs with
        | Some lib -> shadowing_libentries lib.lentries
        | None -> pure ()
      in

      let cparams = List.map cmod.contr.cparams ~f:(fun (p, _) -> get_id p) in

      (* Check for shadowing in contract constraint *)
      let%bind () = expr_iter cmod.contr.cconstraint cparams [] [] in

      (* Check if a field shadows any contract parameter. *)
      let%bind () =
        forallM
          ~f:(fun (f, _, finit_expr) ->
            check_warn_redef cparams [] [] [] f;
            expr_iter finit_expr cparams [] [])
          cmod.contr.cfields
      in

      let cfields =
        List.map cmod.contr.cfields ~f:(fun (f, _, _) -> get_id f)
      in

      (* Go through each component. *)
      forallM
        ~f:(fun c ->
          (* 1. If a parameter name shadows one of cparams or cfields, warn. *)
          List.iter c.comp_params ~f:(fun (p, _) ->
              check_warn_redef cparams cfields [] [] p);
          let pnames = List.map c.comp_params ~f:(fun (p, _) -> get_id p) in
          (* Check for shadowing in statements. *)
          let rec stmt_iter stmts stmt_defs =
            foldM stmts ~init:stmt_defs ~f:(fun acc_stmt_defs (s, _) ->
                match s with
<<<<<<< HEAD
                  | Load (x, _) | RemoteLoad (x, _, _)
                  | MapGet (x, _, _, _) | RemoteMapGet (x, _, _, _, _)
                  | ReadFromBC (x, _) ->
                    check_warn_redef cparams cfields pnames x;
                    pure ()
                | Store _ | MapUpdate _ | SendMsgs _ | AcceptPayment
                | CreateEvnt _ | Throw _ | CallProc _ ->
                    pure ()
=======
                | Load (x, _) | MapGet (x, _, _, _) | ReadFromBC (x, _) ->
                    check_warn_redef cparams cfields pnames stmt_defs x;
                    pure (get_id x :: acc_stmt_defs)
                | Store _ | MapUpdate _ | SendMsgs _ | AcceptPayment | GasStmt _
                | CreateEvnt _ | Throw _ | CallProc _ | Iterate _ ->
                    pure acc_stmt_defs
>>>>>>> 4ef03331
                | Bind (x, e) ->
                    check_warn_redef cparams cfields pnames stmt_defs x;
                    let%bind () = expr_iter e cparams cfields pnames in
                    pure (get_id x :: acc_stmt_defs)
                | MatchStmt (_, clauses) ->
                    let%bind () =
                      forallM
                        ~f:(fun (pat, mbody) ->
                          let%bind () =
                            pattern_iter pat cparams cfields pnames
                          in
                          Result.ignore_m @@ stmt_iter mbody acc_stmt_defs)
                        clauses
                    in
                    pure acc_stmt_defs)
          in
          (* Go through all statements and see if any of cparams, cfields or pnames are redefined. *)
          Result.ignore_m @@ stmt_iter c.comp_body [])
        cmod.contr.ccomps

    let shadowing_lmod (lmod : lmodule) =
      (* Check for match pattern shadowing in library functions. *)
      shadowing_libentries lmod.libs.lentries
  end

  (* ************************************** *)
  (* ******** Interface to Checker ******** *)
  (* ************************************** *)

  let contr_sanity (cmod : cmodule) (rlibs : lib_entry list)
      (elibs : libtree list) =
    let%bind () = basic_sanity cmod in
    let%bind () = CheckShadowing.shadowing_libentries rlibs in
    let%bind () = forallM ~f:CheckShadowing.shadowing_libtree elibs in
    let%bind () = CheckShadowing.shadowing_cmod cmod in
    pure ()

  let lmod_sanity (lmod : lmodule) (rlibs : lib_entry list)
      (elibs : libtree list) =
    let%bind () = CheckShadowing.shadowing_libentries rlibs in
    let%bind () = forallM ~f:CheckShadowing.shadowing_libtree elibs in
    let%bind () = CheckShadowing.shadowing_lmod lmod in
    pure ()
end<|MERGE_RESOLUTION|>--- conflicted
+++ resolved
@@ -342,23 +342,14 @@
           let rec stmt_iter stmts stmt_defs =
             foldM stmts ~init:stmt_defs ~f:(fun acc_stmt_defs (s, _) ->
                 match s with
-<<<<<<< HEAD
                   | Load (x, _) | RemoteLoad (x, _, _)
                   | MapGet (x, _, _, _) | RemoteMapGet (x, _, _, _, _)
                   | ReadFromBC (x, _) ->
-                    check_warn_redef cparams cfields pnames x;
-                    pure ()
-                | Store _ | MapUpdate _ | SendMsgs _ | AcceptPayment
-                | CreateEvnt _ | Throw _ | CallProc _ ->
-                    pure ()
-=======
-                | Load (x, _) | MapGet (x, _, _, _) | ReadFromBC (x, _) ->
                     check_warn_redef cparams cfields pnames stmt_defs x;
                     pure (get_id x :: acc_stmt_defs)
                 | Store _ | MapUpdate _ | SendMsgs _ | AcceptPayment | GasStmt _
                 | CreateEvnt _ | Throw _ | CallProc _ | Iterate _ ->
                     pure acc_stmt_defs
->>>>>>> 4ef03331
                 | Bind (x, e) ->
                     check_warn_redef cparams cfields pnames stmt_defs x;
                     let%bind () = expr_iter e cparams cfields pnames in
