--- conflicted
+++ resolved
@@ -7,12 +7,8 @@
     { "vname": "_balance", "type": "Uint128", "value": "0" },
     {
       "vname": "members",
-<<<<<<< HEAD
-      "type": "Map (ByStr20) (bookstore.scilla.Member)",
-=======
       "type":
         "Map (ByStr20) (0xabfeccdc9012345678901234567890f777567890.Member)",
->>>>>>> 4ef03331
       "value": [
         {
           "key": "0x1234567890123456789012345678901234567892",
@@ -32,12 +28,8 @@
     },
     {
       "vname": "bookInventory",
-<<<<<<< HEAD
-      "type": "Map (Uint32) (bookstore.scilla.Book)",
-=======
       "type":
         "Map (Uint32) (0xabfeccdc9012345678901234567890f777567890.Book)",
->>>>>>> 4ef03331
       "value": [
         {
           "key": "1",
