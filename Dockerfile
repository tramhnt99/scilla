# escape=\
ARG BASE_IMAGE=ubuntu:16.04

FROM ${BASE_IMAGE}

ARG MAJOR_VERSION=0

COPY . /scilla/${MAJOR_VERSION}

WORKDIR /scilla/${MAJOR_VERSION}

RUN apt-get update && \
  apt-get -y install ca-certificates curl software-properties-common && \
  add-apt-repository ppa:deadsnakes/ppa

RUN apt-get update \
    && apt-get install -y software-properties-common \
    && add-apt-repository ppa:tah83/secp256k1 -y \
    && add-apt-repository ppa:avsm/ppa -y \
    && apt-get update && apt-get install -y --no-install-recommends \
    curl \
    build-essential \
    m4 \
    ocaml \
    opam \
    pkg-config \
    zlib1g-dev \
    libgmp-dev \
    libffi-dev \
    libssl-dev \
    libsecp256k1-dev \
    libboost-system-dev \
<<<<<<< HEAD
    libpcre3-dev \
=======
    git

RUN apt-get -y install python3.6 python3.6-dev \
>>>>>>> 830a9433
    && rm -rf /var/lib/apt/lists/*

RUN cd /scilla/${MAJOR_VERSION} && make opamdep \
    && echo '. ~/.opam/opam-init/init.sh > /dev/null 2> /dev/null || true ' >> ~/.bashrc \
    && eval `opam config env` && \
    make

WORKDIR /code

RUN apt-get update && apt-get -y install wget

RUN wget http://www.valgrind.org/downloads/valgrind-3.14.0.tar.bz2 && \
    tar -xvjf valgrind-3.14.0.tar.bz2

WORKDIR /code/valgrind-3.14.0

RUN ./configure && make && make install && make clean

CMD python3.6 /code/while.py<|MERGE_RESOLUTION|>--- conflicted
+++ resolved
@@ -30,13 +30,10 @@
     libssl-dev \
     libsecp256k1-dev \
     libboost-system-dev \
-<<<<<<< HEAD
+    git
     libpcre3-dev \
-=======
-    git
 
 RUN apt-get -y install python3.6 python3.6-dev \
->>>>>>> 830a9433
     && rm -rf /var/lib/apt/lists/*
 
 RUN cd /scilla/${MAJOR_VERSION} && make opamdep \
