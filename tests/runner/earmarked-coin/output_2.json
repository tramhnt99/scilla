{
  "scilla_major_version": "0",
  "gas_remaining": "7907",
  "_accepted": "false",
  "messages": [
    {
      "_tag": "",
      "_amount": "100",
      "_recipient": "0xbbbbbbbbbbbbbbbbbbbbbbbbbbbbbbbbbbbbbbbb",
      "params": []
    }
  ],
  "states": [
    { "vname": "_balance", "type": "Uint128", "value": "0" },
    {
      "vname": "earmarked_coins",
<<<<<<< HEAD
      "type": "Map (ByStr20) (earmarked-coin.scilla.EarmarkedCoin)",
=======
      "type":
        "Map (ByStr20) (0xcccccccccccccccccccccccccccccccccccccccc.EarmarkedCoin)",
>>>>>>> 4ef03331
      "value": []
    }
  ],
  "events": [
    {
      "_eventname": "SuccessfulTransferOfFunds",
      "params": [
        {
          "vname": "from",
          "type": "ByStr20",
          "value": "0xcccccccccccccccccccccccccccccccccccccccc"
        },
        {
          "vname": "to",
          "type": "ByStr20",
          "value": "0xbbbbbbbbbbbbbbbbbbbbbbbbbbbbbbbbbbbbbbbb"
        },
        { "vname": "code", "type": "Int32", "value": "1" }
      ]
    }
  ]
}<|MERGE_RESOLUTION|>--- conflicted
+++ resolved
@@ -14,12 +14,8 @@
     { "vname": "_balance", "type": "Uint128", "value": "0" },
     {
       "vname": "earmarked_coins",
-<<<<<<< HEAD
-      "type": "Map (ByStr20) (earmarked-coin.scilla.EarmarkedCoin)",
-=======
       "type":
         "Map (ByStr20) (0xcccccccccccccccccccccccccccccccccccccccc.EarmarkedCoin)",
->>>>>>> 4ef03331
       "value": []
     }
   ],
