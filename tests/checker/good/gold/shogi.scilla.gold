--- conflicted
+++ resolved
@@ -45,12 +45,7 @@
     "fields": [
       {
         "vname": "board",
-<<<<<<< HEAD
-        "type":
-          "Map (Uint32) (Map (Uint32) (ShogiLib.scillib.SquareContents))",
-=======
         "type": "Map (Uint32) (Map (Uint32) (ShogiLib.SquareContents))",
->>>>>>> 4ef03331
         "depth": 2
       },
       {
@@ -67,24 +62,14 @@
         "params": [
           { "vname": "row", "type": "Uint32" },
           { "vname": "column", "type": "Uint32" },
-<<<<<<< HEAD
-          { "vname": "direction", "type": "ShogiLib.scillib.Direction" },
-=======
           { "vname": "direction", "type": "ShogiLib.Direction" },
->>>>>>> 4ef03331
           { "vname": "distance", "type": "Uint32" },
           { "vname": "promote", "type": "Bool" }
         ]
       },
       {
         "vname": "PlayerAction",
-<<<<<<< HEAD
-        "params": [
-          { "vname": "action", "type": "ShogiLib.scillib.Action" }
-        ]
-=======
         "params": [ { "vname": "action", "type": "ShogiLib.Action" } ]
->>>>>>> 4ef03331
       }
     ],
     "procedures": [],
@@ -100,9 +85,6 @@
     ],
     "ADTs": [
       {
-<<<<<<< HEAD
-        "tname": "ShogiLib.scillib.Piece",
-=======
         "tname": "ShogiLib.Direction",
         "tparams": [],
         "tmap": [
@@ -118,7 +100,6 @@
       },
       {
         "tname": "ShogiLib.Piece",
->>>>>>> 4ef03331
         "tparams": [],
         "tmap": [
           { "cname": "ShogiLib.King", "argtypes": [] },
@@ -132,11 +113,7 @@
         ]
       },
       {
-<<<<<<< HEAD
-        "tname": "shogi.scilla.Error",
-=======
         "tname": "ShogiLib.SquareContents",
->>>>>>> 4ef03331
         "tparams": [],
         "tmap": [
           {
@@ -149,16 +126,6 @@
         ]
       },
       {
-<<<<<<< HEAD
-        "tname": "ShogiLib.scillib.SquareContents",
-        "tparams": [],
-        "tmap": [
-          {
-            "cname": "Occupied",
-            "argtypes": [
-              "ShogiLib.scillib.Piece", "ShogiLib.scillib.PromotionStatus",
-              "ByStr20"
-=======
         "tname": "ShogiLib.Action",
         "tparams": [],
         "tmap": [
@@ -166,7 +133,6 @@
             "cname": "ShogiLib.Move",
             "argtypes": [
               "ShogiLib.Square", "ShogiLib.Direction", "Uint32", "Bool"
->>>>>>> 4ef03331
             ]
           },
           {
@@ -185,29 +151,6 @@
         ]
       },
       {
-<<<<<<< HEAD
-        "tname": "ShogiLib.scillib.Action",
-        "tparams": [],
-        "tmap": [
-          {
-            "cname": "Move",
-            "argtypes": [
-              "ShogiLib.scillib.Square", "ShogiLib.scillib.Direction",
-              "Uint32", "Bool"
-            ]
-          },
-          {
-            "cname": "Place",
-            "argtypes": [
-              "ShogiLib.scillib.Piece", "ShogiLib.scillib.Square"
-            ]
-          },
-          { "cname": "Resign", "argtypes": [] }
-        ]
-      },
-      {
-        "tname": "ShogiLib.scillib.Direction",
-=======
         "tname": "shogi.Error",
         "tparams": [],
         "tmap": [
@@ -219,7 +162,6 @@
       },
       {
         "tname": "ShogiLib.PromotionStatus",
->>>>>>> 4ef03331
         "tparams": [],
         "tmap": [
           { "cname": "ShogiLib.NotPromoted", "argtypes": [] },
@@ -261,22 +203,6 @@
         "tname": "Pair",
         "tparams": [ "'A", "'B" ],
         "tmap": [ { "cname": "Pair", "argtypes": [ "'A", "'B" ] } ]
-<<<<<<< HEAD
-      },
-      {
-        "tname": "ShogiLib.scillib.PromotionStatus",
-        "tparams": [],
-        "tmap": [
-          { "cname": "NotPromoted", "argtypes": [] },
-          { "cname": "Promoted", "argtypes": [] }
-        ]
-      },
-      {
-        "tname": "ShogiLib.scillib.Square",
-        "tparams": [],
-        "tmap": [ { "cname": "Square", "argtypes": [ "Uint32", "Uint32" ] } ]
-=======
->>>>>>> 4ef03331
       }
     ]
   },
