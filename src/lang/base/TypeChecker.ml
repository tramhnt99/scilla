(*
  This file is part of scilla.

  Copyright (c) 2018 - present Zilliqa Research Pvt. Ltd.
  
  scilla is free software: you can redistribute it and/or modify it under the
  terms of the GNU General Public License as published by the Free Software
  Foundation, either version 3 of the License, or (at your option) any later
  version.
 
  scilla is distributed in the hope that it will be useful, but WITHOUT ANY
  WARRANTY; without even the implied warranty of MERCHANTABILITY or FITNESS FOR
  A PARTICULAR PURPOSE.  See the GNU General Public License for more details.
 
  You should have received a copy of the GNU General Public License along with
  scilla.  If not, see <http://www.gnu.org/licenses/>.
*)

open Syntax
open Core
open ErrorUtils
open MonadUtil
open Result.Let_syntax
open TypeUtil
open Datatypes
open BuiltIns
open ContractUtil
open Utils
open PrimTypes
    
(*******************************************************)
(*                   Annotations                       *)
(*******************************************************)

module TypecheckerERep (R : Rep) = struct
  type rep = PlainTypes.t inferred_type * R.rep
  [@@deriving sexp]
 
  let get_loc r = match r with | (_, rr) -> R.get_loc rr

  let mk_id s t =
    match s with
    | Ident (n, r) -> Ident (n, (PlainTypes.mk_qualified_type t, r))

  let mk_id_address s = mk_id (R.mk_id_address s) (bystrx_typ address_length)
  let mk_id_uint128 s = mk_id (R.mk_id_uint128 s) uint128_typ
  let mk_id_uint32 s = mk_id (R.mk_id_uint128 s) uint32_typ
  let mk_id_bnum    s = mk_id (R.mk_id_bnum s) bnum_typ
  let mk_id_string  s = mk_id (R.mk_id_string s) string_typ
  
  let mk_rep (r : R.rep) (t : PlainTypes.t inferred_type) = (t, r)
  
  let parse_rep s = (PlainTypes.mk_qualified_type uint128_typ, R.parse_rep s)
  let get_rep_str r = match r with | (_, rr) -> R.get_rep_str rr

  let get_type (r : rep) = fst r
end

(*****************************************************************)
(*                 Typing entire contracts                       *)
(*****************************************************************)

module ScillaTypechecker
  (SR : Rep)
  (ER : Rep) = struct

  module STR = SR
  module ETR = TypecheckerERep (ER)
  module UntypedSyntax = ScillaSyntax (SR) (ER)
  module TypedSyntax = ScillaSyntax (STR) (ETR)
  include TypedSyntax
  include ETR
  
  module TU = TypeUtilities (SR) (ER)
  module TBuiltins = ScillaBuiltIns (SR) (ER)
  module TypeEnv = TU.MakeTEnv(PlainTypes)(ER)
  module CU = ScillaContractUtil (SR) (ER)

  open TU
  open TBuiltins
  open TypeEnv
  open UntypedSyntax
      
  let wrap_type_err e ?opt:(opt = "") = wrap_err e "typechecking" ~opt:opt
  let wrap_type_serr s ?opt:(opt = "") = wrap_serr s "typechecking" ~opt:opt
      
  (*****************************************************************)
  (*               Blockchain component typing                     *)
  (*****************************************************************)
      
  let bc_types =
    let open PrimTypes in 
    [(TypeUtil.blocknum_name, bnum_typ)]

  let lookup_bc_type x =
    match List.findi bc_types ~f:(fun _ (f, _) -> f = x) with
    | Some (_, (_, t)) -> pure @@ t
    | None -> fail0 @@ sprintf "Unknown blockchain field %s." x
  
  (**************************************************************)
  (*             Auxiliary functions for typing                 *)
  (**************************************************************)

  (* Lift 'rep ident to (inferred_type * 'rep) ident *)
  let add_type_to_ident i typ =
    match i with
    | Ident (name, rep) -> Ident (name, ETR.mk_rep rep typ)

  (* Given a scrutinee type and a pattern,
     produce a list of ident -> type mappings for 
     all variables bound by the pattern *)
  let assign_types_for_pattern sctyp pattern =
    let rec go atyp tlist p = match p with
      | Wildcard -> pure (TypedSyntax.Wildcard, tlist)
      | Binder x -> pure @@ (TypedSyntax.Binder (add_type_to_ident x (mk_qual_tp atyp)), (x, atyp) :: tlist)
      | Constructor (cn, ps) ->
          let%bind arg_types = constr_pattern_arg_types atyp cn in
          let plen = List.length arg_types in
          let alen = List.length ps in
          let%bind _ = validate_param_length cn plen alen in
          let tps_pts = List.zip_exn arg_types ps in
          let%bind (typed_ps, tps) =
            foldrM ~init:([], tlist) tps_pts
              ~f:(fun (ps, ts) (t, pt) ->
                  let%bind (p, tss) = go t ts pt in
                  pure @@ (p :: ps, tss)) in
          pure @@ (TypedSyntax.Constructor (cn, typed_ps), tps)
    in go sctyp [] pattern

  (**************************************************************)
  (*                   Typing expressions                       *)
  (**************************************************************)

  let rec type_expr tenv (erep : UntypedSyntax.expr_annot) =
    let (e, rep) = erep in
    match e with
    | Literal l ->
        let%bind lt = literal_type l in
        pure @@ (TypedSyntax.Literal l, (mk_qual_tp lt, rep))
    | Var i ->
        let%bind r = TEnv.resolveT tenv (get_id i) ~lopt:(Some (get_rep i)) in
        let typ = rr_typ r in
        pure @@ (TypedSyntax.Var (add_type_to_ident i typ), (typ, rep))
    |  Fun (arg, t, body) ->
        let%bind _ = TEnv.is_wf_type tenv t in
        let tenv' = TEnv.addT (TEnv.copy tenv) arg t in
        let%bind (_, (bt, _)) as b = type_expr tenv' body in
        let typed_arg = add_type_to_ident arg (mk_qual_tp t) in
        pure @@ (TypedSyntax.Fun (typed_arg, t, b), (mk_qual_tp (FunType (t, bt.tp)), rep))
    | App (f, actuals) ->
        wrap_type_err erep @@ 
        let%bind fres = TEnv.resolveT tenv (get_id f) ~lopt:(Some (get_rep f)) in
        let%bind (typed_actuals, apptyp) = app_type tenv (rr_typ fres).tp actuals in
        let typed_f = add_type_to_ident f (rr_typ fres) in
        pure @@ (TypedSyntax.App (typed_f, typed_actuals), (apptyp, rep))
    | Builtin (i, actuals) ->
        wrap_type_err erep @@ 
        let%bind (targs, typed_actuals) = type_actuals tenv actuals in
        let%bind (_, ret_typ, _) = BuiltInDictionary.find_builtin_op i targs in
        let%bind _ = TEnv.is_wf_type tenv ret_typ in
        let q_ret_typ = mk_qual_tp ret_typ in
        pure @@ (TypedSyntax.Builtin (add_type_to_ident i q_ret_typ, typed_actuals), (q_ret_typ, rep))
    | Let (i, topt, lhs, rhs) ->
        (* Poor man's error reporting *)
        let%bind (_, (ityp, _)) as checked_lhs = wrap_type_err erep @@ type_expr tenv lhs in
        let tenv' = TEnv.addT (TEnv.copy tenv) i ityp.tp in
        let typed_i = add_type_to_ident i ityp in
        let%bind (_, (rhstyp, _)) as checked_rhs = type_expr tenv' rhs in
        pure @@ (TypedSyntax.Let (typed_i, topt, checked_lhs, checked_rhs), (rhstyp, rep))
    | Constr (cname, ts, actuals) ->
        let%bind _ = mapM ts ~f:(TEnv.is_wf_type tenv) in
        let open Datatypes.DataTypeDictionary in 
        let%bind (_, constr) = lookup_constructor cname in
        let alen = List.length actuals in
        if (constr.arity <> alen)
        then fail0 @@ (sprintf
            "Constructor %s expects %d arguments, but got %d."
            cname constr.arity alen)
        else
          let%bind ftyp = elab_constr_type cname ts in
          (* Now type-check as a function application *)
          let%bind (typed_actuals, apptyp) = app_type tenv ftyp actuals in
          pure @@ (TypedSyntax.Constr (cname, ts, typed_actuals), (apptyp, rep))
    | MatchExpr (x, clauses) ->
        if List.is_empty clauses
        then fail0 @@ sprintf
            "List of pattern matching clauses is empty:\n%s" (pp_expr e)
        else
          let%bind sctyp = TEnv.resolveT tenv (get_id x)
              ~lopt:(Some (get_rep x)) in
          let sct = (rr_typ sctyp).tp in
          let msg = sprintf " of type %s" (pp_typ sct) in
          wrap_type_err erep ~opt:msg (
            let%bind typed_clauses = mapM clauses ~f:(fun (ptrn, ex) ->
                type_check_match_branch tenv sct ptrn ex) in
            let cl_types = List.map typed_clauses ~f:(fun (_, (_, (t, _))) -> t) in
            let%bind _ =
              assert_all_same_type (List.map ~f:(fun it -> it.tp) cl_types) in
            (* Return the first type since all they are the same *)
            pure @@ (TypedSyntax.MatchExpr
                       (add_type_to_ident x (rr_typ sctyp),
                        typed_clauses),
                     (List.hd_exn cl_types, rep))
          )
    | Fixpoint (f, t, body) ->
        wrap_type_err erep @@ 
        let tenv' = TEnv.addT (TEnv.copy tenv) f t in
        let%bind (_, (bt, _)) as typed_b = type_expr tenv' body in
        let%bind _ = assert_type_equiv t bt.tp in
        pure @@ (TypedSyntax.Fixpoint (add_type_to_ident f (mk_qual_tp t), t, typed_b), (mk_qual_tp t, rep))
    | TFun (tvar, body) ->
        let tenv' = TEnv.addV (TEnv.copy tenv) tvar in
        let%bind (_, (bt, _)) as typed_b = type_expr tenv' body in
        let typed_tvar = add_type_to_ident tvar bt in
        pure @@ (TypedSyntax.TFun (typed_tvar, typed_b), (mk_qual_tp (PolyFun ((get_id tvar), bt.tp)), rep))
    | TApp (tf, arg_types) ->
        let%bind _ = mapM arg_types ~f:(TEnv.is_wf_type tenv) in
        let%bind tfres = TEnv.resolveT tenv (get_id tf)
            ~lopt:(Some (get_rep tf)) in
        let tf_rr = rr_typ tfres in
        let tftyp = tf_rr.tp in
        let%bind res_type = elab_tfun_with_args tftyp arg_types in
        let%bind _ = TEnv.is_wf_type tenv res_type in
        pure @@ (TypedSyntax.TApp (add_type_to_ident tf tf_rr, arg_types), (mk_qual_tp res_type, rep))
    | Message bs ->
        let%bind msg_typ = get_msgevnt_type bs in
        let payload_type pld =
          (match pld with
           | MTag m -> pure @@ TypedSyntax.MTag m
           | MLit l ->
               let%bind _ = type_expr tenv (Literal l, rep) 
               in pure @@ TypedSyntax.MLit l
           | MVar i ->
               let%bind r = TEnv.resolveT tenv (get_id i)
                   ~lopt:(Some (get_rep i)) in
               let t = rr_typ r in
               let rtp = t.tp in
               if is_storable_type rtp
               then pure @@ TypedSyntax.MVar (add_type_to_ident i t)
               else fail1 (sprintf "Cannot send values of type %s." (pp_typ rtp))
                          (ER.get_loc (get_rep i)))
        in
        let%bind typed_bs =
          (* Make sure we resolve all the payload *)
          mapM bs ~f:(fun (s, pld) -> liftPair2 s @@ payload_type pld)
        in
        pure @@ (TypedSyntax.Message typed_bs, (mk_qual_tp @@ msg_typ, rep))

  and app_type tenv ftyp actuals =
    (* Type-check function application *)  
    let%bind _ = TEnv.is_wf_type tenv ftyp in
    let%bind (targs, typed_actuals) = type_actuals tenv actuals in
    let%bind res_type = fun_type_applies ftyp targs in
    let%bind _ = TEnv.is_wf_type tenv res_type in
    pure @@ (typed_actuals, mk_qual_tp res_type)

  and type_check_match_branch tenv styp ptrn e =
    let%bind (new_p, new_typings) = assign_types_for_pattern styp ptrn in
    let tenv' = TEnv.addTs (TEnv.copy tenv) new_typings in
    let%bind typed_e = type_expr tenv' e in
    pure @@ (new_p, typed_e)

  and type_actuals tenv actuals =
    let%bind tresults = mapM actuals
        ~f:(fun arg -> TEnv.resolveT tenv (get_id arg)
               ~lopt:(Some (get_rep arg))) in
    let tqargs = List.map tresults ~f:rr_typ in
    let targs = List.map tqargs ~f:(fun rr -> rr.tp) in
    let actuals_with_types =
      match List.zip actuals tqargs with
      | Some l -> l
      | None -> raise (mk_internal_error "Different number of actuals and Types of actuals")  in
    let typed_actuals = List.map actuals_with_types ~f:(fun (a, t) -> add_type_to_ident a t) in
    pure @@ (targs, typed_actuals)

  (**************************************************************)
  (*                   Typing statements                        *)
  (**************************************************************)

  (* Auxiliaty structure for types of fields and BC components *)
  type stmt_tenv = {
    pure   : TEnv.t;
    fields : TEnv.t;
  }

  (* Return typed map accesses and the accessed value's type. *)
  (* (m[k1][k2]... -> (typed_m, typed_k_list, type_of_accessed_value) *)
  let type_map_access env m' keys' =
    let%bind t' = TEnv.resolveT env.fields (get_id m') ~lopt:(Some (get_rep m'))  in
    let rec helper t keys =
      match t, keys with
      | MapType (kt, vt), k :: rest ->
        let%bind k_t = TEnv.resolveT env.pure (get_id k) ~lopt:(Some (get_rep k)) in
        let%bind _ = assert_type_equiv kt (rr_typ k_t).tp in
        let%bind (typed_keys, res) = helper vt rest in
        let typed_k = add_type_to_ident k (rr_typ k_t) in
        pure @@ (typed_k::typed_keys, res)
      (* If there are no more keys left, we have the result type. *)
      | _, [] -> pure @@ ([], t)
      | _ , k :: _ -> fail1 (sprintf "Type failure in map access. Cannot index into key %s" (get_id k))
                        (ER.get_loc (get_rep k))
    in
      let%bind (typed_keys, res) = helper (rr_typ t').tp keys' in
      let typed_m = add_type_to_ident m' (rr_typ t') in
      pure (typed_m, typed_keys, res)

  let add_stmt_to_stmts_env s repstmts =
    match repstmts with
    | (stmts, env) -> (s :: stmts, env)

  let rec type_stmts env stmts get_loc =
    let open PrimTypes in
    let open Datatypes.DataTypeDictionary in 
    match stmts with
    | [] -> pure ([], env)
    | ((s, rep) as stmt) :: sts ->
        (match s with
         | Load (x, f) ->
             let%bind (next_env, ident_type) = wrap_type_serr stmt (
                 let%bind fr = TEnv.resolveT env.fields (get_id f) ~lopt:(Some (get_rep f)) in
                 let pure' = TEnv.addT (TEnv.copy env.pure) x (rr_typ fr).tp in
                 let next_env = {env with pure = pure'} in
                 pure @@ (next_env, rr_typ fr)
               ) in
             let%bind checked_stmts = type_stmts next_env sts get_loc in
             let typed_x = add_type_to_ident x ident_type in
             let typed_f = add_type_to_ident f ident_type in
             pure @@ add_stmt_to_stmts_env (TypedSyntax.Load (typed_x, typed_f), rep) checked_stmts
         | Store (f, r) ->
             if List.mem ~equal:(fun s1 s2 -> s1 = s2)
                 no_store_fields (get_id f) then
               wrap_type_serr stmt (
                 fail0 @@ sprintf
                   "Writing to the field `%s` is prohibited." (get_id f)) 
             else
               let%bind (checked_stmts, f_type, r_type) = wrap_type_serr stmt (
                   let%bind fr = TEnv.resolveT env.fields (get_id f) ~lopt:(Some (get_rep f)) in
                   let%bind r = TEnv.resolveT env.pure (get_id r) ~lopt:(Some (get_rep r)) in
                   let%bind _ = assert_type_equiv (rr_typ fr).tp (rr_typ r).tp in
                   let%bind checked_stmts = type_stmts env sts get_loc in
                   pure @@ (checked_stmts, rr_typ fr, rr_typ r)
                 ) in
               let typed_f = add_type_to_ident f f_type in
               let typed_r = add_type_to_ident r r_type in
               pure @@ add_stmt_to_stmts_env (TypedSyntax.Store (typed_f, typed_r), rep) checked_stmts
         | Bind (x, e) ->
             let%bind (_, (ityp, _)) as checked_e = wrap_type_serr stmt @@ type_expr env.pure e in
             let pure' = TEnv.addT (TEnv.copy env.pure) x ityp.tp in
             let env' = {env with pure = pure'} in
             let%bind checked_stmts = type_stmts env' sts get_loc in
             let typed_x = add_type_to_ident x ityp in
             pure @@ add_stmt_to_stmts_env (TypedSyntax.Bind (typed_x, checked_e), rep) checked_stmts
         | MapUpdate (m, klist, vopt) ->
             let%bind (typed_m, typed_klist, typed_v) = wrap_type_serr stmt (
                let%bind (typed_m, typed_klist, v_type) = type_map_access env m klist in
                let%bind typed_v = 
                  (match vopt with
                   | Some v -> (* This is adding/replacing the value for a key. *) 
                      let%bind v_resolv = TEnv.resolveT env.pure (get_id v) ~lopt:(Some (get_rep v)) in
                      let typed_v = rr_typ v_resolv in
                      let%bind _ = assert_type_equiv v_type typed_v.tp in
                      let typed_v' = add_type_to_ident v typed_v in
                      pure @@ (Some typed_v')
                   | None -> pure None (* This is deleting a key from the map. *)
                  )
                in
                pure @@ (typed_m, typed_klist, typed_v)
             ) in
             (* Check rest of the statements. *)
             let%bind checked_stmts = type_stmts env sts get_loc in
             (* Update annotations. *)
             pure @@ add_stmt_to_stmts_env (TypedSyntax.MapUpdate(typed_m, typed_klist, typed_v), rep) checked_stmts
         | MapGet (v, m, klist, valfetch) ->
             let%bind (typed_m, typed_klist, v_type) = wrap_type_serr stmt (
                let%bind (typed_m, typed_klist, v_type) = type_map_access env m klist in
                pure @@ (typed_m, typed_klist, v_type)
             ) in
             (* The return type of MapGet would be (Option v_type) or Bool. *)
             let v_type' = if valfetch then ADT("Option", [v_type]) else ADT("Bool", []) in
             (* Update environment. *)
             let pure' = TEnv.addT (TEnv.copy env.pure) v v_type' in
             let env' = {env with pure = pure'} in
             let typed_v = add_type_to_ident v (mk_qual_tp v_type') in
             (* Check rest of the statements. *)
             let%bind checked_stmts = type_stmts env' sts get_loc in
             (* Update annotations. *)
             pure @@ add_stmt_to_stmts_env (TypedSyntax.MapGet(typed_v, typed_m, typed_klist, valfetch), rep) checked_stmts
         | ReadFromBC (x, bf) ->
             let%bind bt = wrap_type_serr stmt @@ lookup_bc_type bf in
             let pure' = TEnv.addT (TEnv.copy env.pure) x bt in
             let env' = {env with pure = pure'} in
             let%bind checked_stmts = type_stmts env' sts get_loc in
             let typed_x = add_type_to_ident x (mk_qual_tp bt) in
             pure @@ add_stmt_to_stmts_env (TypedSyntax.ReadFromBC (typed_x, bf), rep) checked_stmts
         | MatchStmt (x, clauses) ->
             if List.is_empty clauses
             then wrap_type_serr stmt @@ fail0 @@ sprintf
                 "List of pattern matching clauses is empty:\n%s" (pp_stmt s)
             else
               let%bind sctyp = TEnv.resolveT env.pure (get_id x)
                   ~lopt:(Some (get_rep x)) in
               let sctype = rr_typ sctyp in
               let sct = sctype.tp in
               let msg = sprintf "Error in pattern matching \"%s\" of type %s" (get_id x) (pp_typ sct) in
               let sloc = ER.get_loc (get_rep x) in
               let typed_x = add_type_to_ident x sctype in
               let%bind checked_clauses = wrap_with_info (msg, sloc) @@
                 mapM clauses ~f:(fun (ptrn, ex) ->
                     type_match_stmt_branch env sct ptrn ex get_loc ) in
               let%bind checked_stmts = type_stmts env sts get_loc in
               pure @@ add_stmt_to_stmts_env (TypedSyntax.MatchStmt (typed_x, checked_clauses), rep) checked_stmts
         | AcceptPayment ->
             let%bind checked_stmts = type_stmts env sts get_loc in
             pure @@ add_stmt_to_stmts_env (TypedSyntax.AcceptPayment, rep) checked_stmts
         | SendMsgs i ->
             let%bind r = TEnv.resolveT env.pure (get_id i)
                 ~lopt:(Some (get_rep i)) in
             let i_type = rr_typ r in
             let expected = list_typ msg_typ in
             let%bind _ = wrap_type_serr stmt @@
               assert_type_equiv expected i_type.tp in
             let typed_i = add_type_to_ident i i_type in
             let%bind checked_stmts = type_stmts env sts get_loc in
             pure @@ add_stmt_to_stmts_env (TypedSyntax.SendMsgs typed_i, rep) checked_stmts
         | CreateEvnt i ->
            (* Same as SendMsgs except that this takes a single message instead of a list. *)
             let%bind r = TEnv.resolveT env.pure (get_id i)
                 ~lopt:(Some (get_rep i)) in
             let i_type = rr_typ r in
             let%bind _ = wrap_type_serr stmt @@
               assert_type_equiv event_typ i_type.tp in
             let typed_i = add_type_to_ident i i_type in
             let%bind checked_stmts = type_stmts env sts get_loc in
             pure @@ add_stmt_to_stmts_env (TypedSyntax.CreateEvnt typed_i, rep) checked_stmts
         | Throw _ ->
             fail0 @@ sprintf
               "Type-checking of Throw statements is not supported yet."
        )
        
  and type_match_stmt_branch env styp ptrn sts get_loc =
    let%bind (new_p, new_typings) = assign_types_for_pattern styp ptrn in
    let pure' = TEnv.addTs (TEnv.copy env.pure) new_typings in
    let env' = {env with pure = pure'} in
    let%bind (new_stmts, _) = type_stmts env' sts get_loc in
    pure @@ (new_p, new_stmts)

  let add_type_to_id id t : ETR.rep ident =
    match id with
    | Ident (s, r) -> Ident (s, ETR.mk_rep r t)
  
  let type_transition env0 tr : (TypedSyntax.transition, scilla_error list) result  =
    let {tname; tparams; tbody} = tr in
    let tenv0 = env0.pure in
    let lift_ident_e (id, t) = (add_type_to_id id (mk_qual_tp t), t) in
    let typed_tparams = List.map tparams ~f:lift_ident_e in
    let append_params = CU.append_implict_trans_params tparams in
    let tenv1 = TEnv.addTs tenv0 append_params in
    let env = {env0 with pure = tenv1} in
    let msg = sprintf "Type error(s) in transition %s:\n" (get_id tname) in
    let%bind (typed_stmts, _) = wrap_with_info (msg, SR.get_loc (get_rep tname)) @@
      type_stmts env tbody ER.get_loc in
    pure @@ ({ TypedSyntax.tname = tname ;
               TypedSyntax.tparams = typed_tparams;
               TypedSyntax.tbody = typed_stmts })


  (*****************************************************************)
  (*                 Typing entire contracts                       *)
  (*****************************************************************)
  let type_fields tenv flds =
    let%bind (typed_flds, new_env) = foldM flds ~init:([], TEnv.mk)
        ~f:(fun (acc, fenv) (fn, ft, fe) ->
            let msg = sprintf
                "Type error in field %s:\n" (get_id fn) in
            wrap_with_info (msg, ER.get_loc (get_rep fn)) @@
            let%bind (_, (ar, _)) as typed_expr = type_expr tenv fe in
            let actual = ar.tp in
            let%bind _ = assert_type_equiv ft actual in
            let typed_fs = add_type_to_id fn ar in
            if is_storable_type ft then
              pure @@ ((typed_fs, ft, typed_expr) :: acc,
                       TEnv.addT (TEnv.copy fenv) fn actual)
            else fail0 @@ sprintf "Values of the type \"%s\" cannot be stored." (pp_typ ft)) in
        pure @@ (List.rev typed_flds, new_env)

  (**************************************************************)
  (*                    Typing libraries                        *)
  (**************************************************************)
      
  let type_rec_libs rec_libs =
    let (lib_vars, lib_types) =
      List.partition_map rec_libs
        ~f:(fun le -> match le with
            | LibVar (n, e) -> `Fst (n, e)
            | LibTyp (n, ts) ->`Snd (n, ts)) in
    (* recursion primitives must not contain type declarations *)
    let%bind _ =
      match lib_types with
      | _ :: _ -> fail0 @@ "Type declarations not allowed in recursion primitives"
      | [] -> pure () in
    let env0 = TEnv.copy TEnv.mk in
    foldM lib_vars ~init:([], env0)
      ~f:(fun (entry_acc, env_acc) (rn, body) ->
          wrap_with_info
            (sprintf "Type error when checking recursion primitive %s:\n"
               (get_id rn), dummy_loc) @@
          let%bind ((_, (ar, _)) as typed_body) = type_expr env0 body in
          let typed_rn = add_type_to_id rn ar in
          let new_entries = (TypedSyntax.LibVar (typed_rn, typed_body)) :: entry_acc in
          let new_env = TEnv.addT (TEnv.copy env_acc) rn ar.tp in
          pure @@ (new_entries, new_env))

  (* Check that ADT constructors are well-formed.
     Declared ADTs and constructors are added to stored datatypes 
     by ADTChecker.
     Checking for ADT types in scope and multiple usages of the 
     same constructor name takes place in ADTChecker. *)
  let type_lib_typ_ctrs env (ctr_defs : ctr_def list) =
    forallM
      ~f:(fun ctr_def ->
          forallM
            ~f:(fun c_arg_type ->
                TEnv.is_wf_type env c_arg_type)
            ctr_def.c_arg_types )
      ctr_defs

  let type_library env0 { lname ; lentries = ents } =
    let msg = sprintf
        "Type error in library %s:\n\n" (get_id lname) in
    wrap_with_info (msg, SR.get_loc (get_rep lname)) @@
    let%bind (typed_entries, new_tenv, errs, _) =
      foldM ~init:([], env0, [], []) ents
        ~f:(fun (acc, env, errs, blist) lib_entry ->
            match lib_entry with
            | LibTyp (tname, ctr_defs) ->
                let msg = sprintf
                    "Type error in library type %s:\n\n" (get_id tname) in
                wrap_with_info (msg, ER.get_loc (get_rep tname)) @@
                let%bind _ = type_lib_typ_ctrs env ctr_defs in
                pure @@ (acc, env, errs, blist)
            | LibVar (ln, le) -> 
                let msg = sprintf
                    "Type error in library variable %s:\n\n" (get_id ln) in
                let dep_on_blist = free_vars_dep_check le blist in
                (* If exp depends on a blacklisted exp, then let's ignore it. *)
                if dep_on_blist then pure @@ (acc, env, errs, ln :: blist) else
                  let res = wrap_with_info (msg, SR.get_loc (get_rep lname)) (type_expr env le) in
                  match res with
                  | Error e ->
                      (* A new original failure. Add to blocklist and move on. *)
                      pure @@ (acc, env, errs @ e, ln :: blist)
                  | Ok res' ->
                      (* This went good. *)
                      let (_, (tr, _)) as typed_e = res' in
                      let typed_ln = add_type_to_id ln tr in
                      pure @@ (TypedSyntax.LibVar (typed_ln, typed_e) :: acc,
                               TEnv.addT (TEnv.copy env) ln tr.tp, errs, blist))
    in
    (* If there has been no errors at all, we're good to go. *)
    if errs = [] then
        pure @@ ( { TypedSyntax.lname = lname ;
                TypedSyntax.lentries = List.rev typed_entries }, TEnv.copy new_tenv)
    (* Else report all errors together. *)
    else fail @@ errs

  (* TODO, issue #179: Re-introduce this when library cache can store typed ASTs
  (* type library, handling cache as necessary. *)
  let type_library_cache (tenv : TEnv.t) (elib : UntypedSyntax.library)  =
    (* We are caching TypeEnv = MakeTEnv(PlainTypes)(ER) *)
    let module STC = TypeCache.StdlibTypeCacher(MakeTEnv)(PlainTypes) (STR) (ER) in
    let open STC in
    (* Check if we have the type info in cache. *)
    match get_lib_tenv_cache tenv elib with
    | Some tenv' ->
        (* Use cached entries. *)
    pure (tenv', "")
    | None ->
        (* Couldn't find in cache. Actually type the library. *)
        let res = type_library tenv elib in
        (match res with
    | Error (msg, es) -> Ok((tenv, msg), es)
    | Ok ((_, tenv'), es) as lib_res -> 
             (* Since we don't have this in cache, cache it now. *)
             cache_lib_tenv tenv' elib;
        Ok((lib_res, ""), es)
        )
  *)
            
  let type_module
      (md : UntypedSyntax.cmodule)
      (* TODO, issue #225 : rec_libs should be added to the libraries when we allow custom, inductive ADTs *)
      (rec_libs : UntypedSyntax.lib_entry list)
      (elibs : UntypedSyntax.library list)
<<<<<<< HEAD
    : (TypedSyntax.cmodule * stmt_tenv * TypedSyntax.library list, scilla_error list) result =
=======
    : (TypedSyntax.cmodule * stmt_tenv * TypedSyntax.library list * TypedSyntax.lib_entry list, scilla_error list) result =
>>>>>>> f8b84369

    let {smver = mod_smver;cname = mod_cname; libs; elibs = mod_elibs; contr} = md in
    let {cname = ctr_cname; cparams; cfields; ctrans} = contr in
    let msg = sprintf "Type error(s) in contract %s:\n" (get_id ctr_cname) in
    wrap_with_info (msg, SR.get_loc (get_rep ctr_cname)) @@
    
    (* Step 0: Type check recursion principles *)
    let%bind (typed_rlib, tenv0) = type_rec_libs rec_libs in
    
    (* Step 1: Type check external libraries *)
    (* Step 2: Type check contract library, if defined. *)
    let all_libs = match libs with
      | Some lib -> List.append elibs (lib::[])
      | None -> elibs
    in
    let%bind ((libs, tenv), emsgs) = foldM all_libs ~init:(([], tenv0), [])
        ~f:(fun ((lib_acc, tenv_acc), emsgs_acc) elib ->
            (* TODO, issue #179: Re-introduce this when library cache can store typed ASTs
            let%bind (tenv', emsg) = type_library_cache tenv_acc elib in *)
            let%bind ((typed_libraries, tenv'), emsg) =
              match type_library tenv_acc elib with
              | Ok (t_lib, t_env) -> Ok((t_lib::lib_acc, t_env), emsgs_acc)
              | Error el ->
                  Ok((lib_acc, tenv_acc), emsgs_acc @ el)
            in
            (* Updated env and error messages are what we accummulate in the fold. *)
            pure ((typed_libraries, tenv'), emsg)
          )
    in
    
    (* Step 3: Adding typed contract parameters (incl. implicit ones) *)
    let params = CU.append_implict_contract_params cparams in
    let tenv3 = TEnv.addTs tenv params in
    
    (* Step 4: Type-check fields and add balance *)
    let%bind (typed_fields, fenv0), femsgs0 = 
      match type_fields tenv3 cfields with
      | Error el -> Ok (([], tenv3), emsgs @ el)
      | Ok (typed_fields, tenv) -> Ok ((typed_fields, tenv), emsgs)
    in
    let (bn, bt) = CU.balance_field in
    let fenv = TEnv.addT fenv0 bn bt in
    
    (* Step 5: Form a general environment for checking transitions *)
    let env = {pure= tenv3; fields= fenv} in
    
    (* Step 6: Type-checking all transitions in batch *)
    let%bind (t_trans, emsgs') = foldM ~init:([], femsgs0) ctrans 
        ~f:(fun (trans_acc, emsgs) tr -> 
            let toplevel_env = {pure = TEnv.copy env.pure; fields = TEnv.copy fenv} in
            match type_transition toplevel_env tr with
            | Error el -> Ok (trans_acc, emsgs @ el)
            | Ok typed_trans -> Ok(typed_trans :: trans_acc, emsgs)
          ) in
    let typed_trans = List.rev t_trans in

    (* Step 7: Lift contract parameters to ETR.rep ident *)
    let typed_params = List.map cparams
        ~f:(fun (id, t) -> (add_type_to_id id (mk_qual_tp t), t)) in

    (* Split external and contract libraries.
     * Note that the typed libs are in reverse order
     * (libs in Step1 and Step2 reverses the libraries). *)
<<<<<<< HEAD
    let typed_clibs, typed_elibs =
=======
     let typed_clibs, typed_elibs =
>>>>>>> f8b84369
        match md.libs with
        | Some _ -> (* There is a contract library. *)
          (List.hd libs), 
          (match List.tl libs with
          | Some elibs_rev -> List.rev elibs_rev
          | None -> [])
        | None -> None, List.rev libs
    in
<<<<<<< HEAD
    
=======

>>>>>>> f8b84369
    if emsgs' = []
    (* Return pure environment *)  
    then pure ({TypedSyntax.smver = mod_smver;
                TypedSyntax.cname = mod_cname;
                TypedSyntax.libs = typed_clibs;
                TypedSyntax.elibs = mod_elibs;
                TypedSyntax.contr =
                  {TypedSyntax.cname = ctr_cname;
                   TypedSyntax.cparams = typed_params;
                   TypedSyntax.cfields = typed_fields;
<<<<<<< HEAD
                   TypedSyntax.ctrans = typed_trans}}, env, typed_elibs)
=======
                   TypedSyntax.ctrans = typed_trans}}, env, typed_elibs, typed_rlib)
>>>>>>> f8b84369
    (* Return error messages *)
    else fail @@ emsgs'


  (**************************************************************)
  (*                    Staging API                             *)
  (**************************************************************)

  module OutputSyntax = TypedSyntax
  module OutputSRep = STR
  module OutputERep = ETR

end<|MERGE_RESOLUTION|>--- conflicted
+++ resolved
@@ -591,11 +591,7 @@
       (* TODO, issue #225 : rec_libs should be added to the libraries when we allow custom, inductive ADTs *)
       (rec_libs : UntypedSyntax.lib_entry list)
       (elibs : UntypedSyntax.library list)
-<<<<<<< HEAD
-    : (TypedSyntax.cmodule * stmt_tenv * TypedSyntax.library list, scilla_error list) result =
-=======
     : (TypedSyntax.cmodule * stmt_tenv * TypedSyntax.library list * TypedSyntax.lib_entry list, scilla_error list) result =
->>>>>>> f8b84369
 
     let {smver = mod_smver;cname = mod_cname; libs; elibs = mod_elibs; contr} = md in
     let {cname = ctr_cname; cparams; cfields; ctrans} = contr in
@@ -659,11 +655,7 @@
     (* Split external and contract libraries.
      * Note that the typed libs are in reverse order
      * (libs in Step1 and Step2 reverses the libraries). *)
-<<<<<<< HEAD
-    let typed_clibs, typed_elibs =
-=======
      let typed_clibs, typed_elibs =
->>>>>>> f8b84369
         match md.libs with
         | Some _ -> (* There is a contract library. *)
           (List.hd libs), 
@@ -672,11 +664,7 @@
           | None -> [])
         | None -> None, List.rev libs
     in
-<<<<<<< HEAD
-    
-=======
-
->>>>>>> f8b84369
+
     if emsgs' = []
     (* Return pure environment *)  
     then pure ({TypedSyntax.smver = mod_smver;
@@ -687,11 +675,7 @@
                   {TypedSyntax.cname = ctr_cname;
                    TypedSyntax.cparams = typed_params;
                    TypedSyntax.cfields = typed_fields;
-<<<<<<< HEAD
-                   TypedSyntax.ctrans = typed_trans}}, env, typed_elibs)
-=======
                    TypedSyntax.ctrans = typed_trans}}, env, typed_elibs, typed_rlib)
->>>>>>> f8b84369
     (* Return error messages *)
     else fail @@ emsgs'
 
