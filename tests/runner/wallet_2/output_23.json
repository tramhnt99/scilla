{
  "scilla_major_version": "0",
  "gas_remaining": "7864",
  "_accepted": "false",
  "messages": [],
  "states": [
    { "vname": "_balance", "type": "Uint128", "value": "100" },
    {
      "vname": "owners",
      "type": "Map (ByStr20) (Bool)",
      "value": [
        {
          "key": "0xabcdeabcde123456786782345678901234567890",
          "val": { "constructor": "True", "argtypes": [], "arguments": [] }
        },
        {
          "key": "0xffcdeabcde126786789012345678901234567890",
          "val": { "constructor": "True", "argtypes": [], "arguments": [] }
        },
        {
          "key": "0x1234567890123456789012345678906784567890",
          "val": { "constructor": "True", "argtypes": [], "arguments": [] }
        }
      ]
    },
    { "vname": "transactionCount", "type": "Uint32", "value": "2" },
    {
      "vname": "signatures",
      "type": "Map (Uint32) (Map (ByStr20) (Bool))",
      "value": [
        {
          "key": "1",
          "val": [
            {
              "key": "0xffcdeabcde126786789012345678901234567890",
              "val": {
                "constructor": "True",
                "argtypes": [],
                "arguments": []
              }
            }
          ]
        }
      ]
    },
    {
      "vname": "signature_counts",
      "type": "Map (Uint32) (Uint32)",
      "value": [ { "key": "1", "val": "1" } ]
    },
    {
      "vname": "transactions",
<<<<<<< HEAD
      "type": "Map (Uint32) (wallet_2.scilla.Transaction)",
=======
      "type":
        "Map (Uint32) (0xabfeccdc9012345678901234567890f777567890.Transaction)",
>>>>>>> 4ef03331
      "value": [
        {
          "key": "1",
          "val": {
            "constructor": "0xabfeccdc9012345678901234567890f777567890.Trans",
            "argtypes": [],
            "arguments": [
              "0x1234567890123456789012345678906780000000", "10", ""
            ]
          }
        }
      ]
    }
  ],
  "events": [
    {
      "_eventname": "WalletError",
      "params": [ { "vname": "err_code", "type": "Int32", "value": "-2" } ]
    }
  ]
}<|MERGE_RESOLUTION|>--- conflicted
+++ resolved
@@ -50,12 +50,8 @@
     },
     {
       "vname": "transactions",
-<<<<<<< HEAD
-      "type": "Map (Uint32) (wallet_2.scilla.Transaction)",
-=======
       "type":
         "Map (Uint32) (0xabfeccdc9012345678901234567890f777567890.Transaction)",
->>>>>>> 4ef03331
       "value": [
         {
           "key": "1",
