--- conflicted
+++ resolved
@@ -392,10 +392,7 @@
                         else Some { fname = s; ftyp = t; fval = None })
                   in
                   let sm = IPC args.ipc_address in
-<<<<<<< HEAD
                   let () = initialize ~sm ~fields ~ext_states:[] in
-=======
-                  let () = initialize ~sm ~fields in
                   let field_vals' =
                     if args.reinit then
                       (* Retrieve state variables *)
@@ -409,7 +406,6 @@
                           gas_remaining
                     else field_vals
                   in
->>>>>>> b2e183cb
                   match
                     (* TODO: Move gas accounting for initialization here? It's currently inside init_module. *)
                     let%bind () =
