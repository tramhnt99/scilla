(*
 * Copyright (c) 2018 - present Zilliqa, Inc.
 * All rights reserved.
 *
 * This source code is licensed under the BSD style license found in the
 * LICENSE file in the root directory of this source tree. An additional grant
 * of patent rights can be found in the PATENTS file in the same directory.
 *)

open OUnit2
open TestUtil

let main =
  let bin_dir_default = (Sys.getcwd () ^ Filename.dir_sep ^ "bin") in
  let tests_dir_default = (Sys.getcwd () ^ Filename.dir_sep ^ "tests") in
  let stdlib_dir_default = (Sys.getcwd() ^ Filename.dir_sep ^ "src" ^ Filename.dir_sep ^ "stdlib") in
  let bin_dir = Conf.make_string "bin_dir" bin_dir_default "directory containing binaries" in
  let tests_dir = Conf.make_string "tests_dir" tests_dir_default "directory containing tests" in
  let stdlib_dir = Conf.make_string "stdlib_dir" stdlib_dir_default "directory containing stdlib" in
  let print_cli = Conf.make_bool "print_cli" false "print command line arguments used for test(s)" in

  let env = { bin_dir = bin_dir; tests_dir = tests_dir; stdlib_dir = stdlib_dir; print_cli = print_cli } in
  (* Add calls to new tests from here *)
<<<<<<< HEAD
  let contract_tests = Testcontracts.add_tests env in
  let exp_tests = Testexp.Tests.add_tests env in
  let type_tests = Testtypes.Tests.add_tests env in
  let checker_tests = Testchecker.Tests.add_tests env in
=======
  let contract_tests = Testcontracts.add_tests bin_dir tests_dir print_cli in
  let exp_tests = Testexp.Tests.add_tests bin_dir tests_dir print_cli in
  let type_tests = Testtypes.Tests.add_tests bin_dir tests_dir print_cli in
  let checker_tests = Testchecker.Tests.add_tests bin_dir tests_dir print_cli in
  let integer256_tests = TestInteger256.integer256_tests in
>>>>>>> e2b5d249

  let all_tests = "all_tests" >::: [type_tests; exp_tests; contract_tests; 
    checker_tests; integer256_tests] in

  (* Run all tests *)
  run_test_tt_main all_tests<|MERGE_RESOLUTION|>--- conflicted
+++ resolved
@@ -21,18 +21,11 @@
 
   let env = { bin_dir = bin_dir; tests_dir = tests_dir; stdlib_dir = stdlib_dir; print_cli = print_cli } in
   (* Add calls to new tests from here *)
-<<<<<<< HEAD
   let contract_tests = Testcontracts.add_tests env in
   let exp_tests = Testexp.Tests.add_tests env in
   let type_tests = Testtypes.Tests.add_tests env in
   let checker_tests = Testchecker.Tests.add_tests env in
-=======
-  let contract_tests = Testcontracts.add_tests bin_dir tests_dir print_cli in
-  let exp_tests = Testexp.Tests.add_tests bin_dir tests_dir print_cli in
-  let type_tests = Testtypes.Tests.add_tests bin_dir tests_dir print_cli in
-  let checker_tests = Testchecker.Tests.add_tests bin_dir tests_dir print_cli in
   let integer256_tests = TestInteger256.integer256_tests in
->>>>>>> e2b5d249
 
   let all_tests = "all_tests" >::: [type_tests; exp_tests; contract_tests; 
     checker_tests; integer256_tests] in
