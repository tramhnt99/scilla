(*
  This file is part of scilla.

  Copyright (c) 2021 - present Zilliqa Research Pvt. Ltd.

  scilla is free software: you can redistribute it and/or modify it under the
  terms of the GNU General Public License as published by the Free Software
  Foundation, either version 3 of the License, or (at your option) any later
  version.

  scilla is distributed in the hope that it will be useful, but WITHOUT ANY
  WARRANTY; without even the implied warranty of MERCHANTABILITY or FITNESS FOR
  A PARTICULAR PURPOSE.  See the GNU General Public License for more details.

  You should have received a copy of the GNU General Public License along with
  scilla.  If not, see <http://www.gnu.org/licenses/>.
*)

open Core_kernel
open Scilla_base
open Syntax
open ErrorUtils
open MonadUtil
open BuiltIns
open TypeUtil
open EvalMonad
open EvalMonad.Let_syntax
open Big_int
open Stdint
open Integer256
open TypeUtilities

module ScillaEvalBuiltIns (SR : Rep) (ER : Rep) = struct
  module BaseBuiltins = ScillaBuiltIns (SR) (ER)
  open BaseBuiltins
  open BILiteral
  open BIType

  let print_literal_list ls = PrettyPrinters.pp_literal_list ls

  let builtin_fail name ls =
    fail0
    @@ sprintf "Cannot apply built-in %s to a list of arguments:%s." name
         (print_literal_list ls)

  (*******************************************************)
  (**************** String *******************************)
  (*******************************************************)

  (* String operations *)
  module EvalStringBuiltins = struct
    include StringBuiltins

    let eq _ ls _ =
      match ls with
      | [ StringLit x; StringLit y ] -> pure @@ build_bool_lit String.(x = y)
      | _ -> builtin_fail "String.eq" ls

    let concat _ ls _ =
      match ls with
      | [ StringLit x; StringLit y ] -> pure @@ StringLit (x ^ y)
      | _ -> builtin_fail "String.concat" ls

    let substr _ ls _ =
      match ls with
      | [ StringLit x; UintLit (Uint32L s); UintLit (Uint32L e) ] -> (
          try
            pure
            @@ StringLit
                 (String.sub x ~pos:(Uint32.to_int s) ~len:(Uint32.to_int e))
          with Invalid_argument msg ->
            builtin_fail ("String.substr: " ^ msg) ls )
      | _ -> builtin_fail "String.substr" ls

    let strlen _ ls _ =
      match ls with
      | [ StringLit x ] ->
          pure @@ UintLit (Uint32L (Uint32.of_int (String.length x)))
      | [ ByStr bs ] ->
          pure @@ UintLit (Uint32L (Uint32.of_int (Bystr.length bs)))
      | _ -> builtin_fail "String.strlen" ls

    let to_string _ ls _ =
      let%bind s =
        match ls with
        | [ IntLit x ] -> pure @@ string_of_int_lit x
        | [ UintLit x ] -> pure @@ string_of_uint_lit x
        | [ ByStr x ] -> pure @@ Bystr.hex_encoding x
        | [ ByStrX x ] -> pure @@ Bystrx.hex_encoding x
        | _ -> builtin_fail (sprintf "String.to_string") ls
      in
      pure @@ StringLit s

    let to_ascii _ ls _ =
      let%bind s =
        match ls with
        | [ ByStr x ] -> pure @@ Bystr.to_raw_bytes x
        | [ ByStrX x ] -> pure @@ Bystrx.to_raw_bytes x
        | _ -> builtin_fail (sprintf "String.to_ascii") ls
      in
      if validate_string_literal s then pure @@ StringLit s
      else fail0 "String.to_ascii: Not printable"

    let strrev _ ls _ =
      match ls with
      | [ StringLit x ] -> pure @@ StringLit (String.rev x)
      | [ ByStr x ] -> pure @@ ByStr (Bystr.rev x)
      | [ ByStrX x ] -> pure @@ ByStrX (Bystrx.rev x)
      | _ -> builtin_fail (sprintf "String.strrev") ls
  end

  (* Instantiating the functors *)
  open SafeArith
  module Int32_safe = SafeInt (Int32)
  module Int64_safe = SafeInt (Int64)
  module Int128_safe = SafeInt (Int128)
  module Int256_safe = SafeInt (Int256)
  module Uint32_safe = SafeUint (Uint32)
  module Uint64_safe = SafeUint (Uint64)
  module Uint128_safe = SafeUint (Uint128)
  module Uint256_safe = SafeUint (Uint256)

  (*******************************************************)
  (*******************************************************)

  (* Integer operations *)
  module EvalIntBuiltins = struct
    include IntBuiltins

    let eq _ ls _ =
      match ls with
      | [ IntLit x; IntLit y ] -> pure @@ build_bool_lit ([%equal: int_lit] x y)
      | _ -> builtin_fail "Int.eq: unsupported types" ls

    let add _ ls _ =
      try
        let%bind l =
          match ls with
          | [ IntLit (Int32L x); IntLit (Int32L y) ] ->
              pure @@ Int32L (Int32_safe.add x y)
          | [ IntLit (Int64L x); IntLit (Int64L y) ] ->
              pure @@ Int64L (Int64_safe.add x y)
          | [ IntLit (Int128L x); IntLit (Int128L y) ] ->
              pure @@ Int128L (Int128_safe.add x y)
          | [ IntLit (Int256L x); IntLit (Int256L y) ] ->
              pure @@ Int256L (Int256_safe.add x y)
          | _ -> builtin_fail "Int.add: unsupported types" ls
        in
        pure @@ IntLit l
      with IntOverflow | IntUnderflow ->
        builtin_fail "Int.add: an overflow/underflow occurred" ls

    let sub _ ls _ =
      try
        let%bind l =
          match ls with
          | [ IntLit (Int32L x); IntLit (Int32L y) ] ->
              pure @@ Int32L (Int32_safe.sub x y)
          | [ IntLit (Int64L x); IntLit (Int64L y) ] ->
              pure @@ Int64L (Int64_safe.sub x y)
          | [ IntLit (Int128L x); IntLit (Int128L y) ] ->
              pure @@ Int128L (Int128_safe.sub x y)
          | [ IntLit (Int256L x); IntLit (Int256L y) ] ->
              pure @@ Int256L (Int256_safe.sub x y)
          | _ -> builtin_fail "Int.sub: unsupported types" ls
        in
        pure @@ IntLit l
      with IntOverflow | IntUnderflow ->
        builtin_fail "Int.sub: an overflow/underflow occurred" ls

    let mul _ ls _ =
      try
        let%bind l =
          match ls with
          | [ IntLit (Int32L x); IntLit (Int32L y) ] ->
              pure @@ Int32L (Int32_safe.mul x y)
          | [ IntLit (Int64L x); IntLit (Int64L y) ] ->
              pure @@ Int64L (Int64_safe.mul x y)
          | [ IntLit (Int128L x); IntLit (Int128L y) ] ->
              pure @@ Int128L (Int128_safe.mul x y)
          | [ IntLit (Int256L x); IntLit (Int256L y) ] ->
              pure @@ Int256L (Int256_safe.mul x y)
          | _ -> builtin_fail "Int.mul: unsupported types" ls
        in
        pure @@ IntLit l
      with IntOverflow | IntUnderflow ->
        builtin_fail "Int.mul: an overflow/underflow occurred" ls

    let div _ ls _ =
      try
        let%bind l =
          match ls with
          | [ IntLit (Int32L x); IntLit (Int32L y) ] ->
              pure @@ Int32L (Int32_safe.div x y)
          | [ IntLit (Int64L x); IntLit (Int64L y) ] ->
              pure @@ Int64L (Int64_safe.div x y)
          | [ IntLit (Int128L x); IntLit (Int128L y) ] ->
              pure @@ Int128L (Int128_safe.div x y)
          | [ IntLit (Int256L x); IntLit (Int256L y) ] ->
              pure @@ Int256L (Int256_safe.div x y)
          | _ -> builtin_fail "Int.div: unsupported types" ls
        in
        pure @@ IntLit l
      with Division_by_zero | IntOverflow ->
        builtin_fail "Int.div: Division by zero / IntOverflow error occurred" ls

    let rem _ ls _ =
      try
        let%bind l =
          match ls with
          | [ IntLit (Int32L x); IntLit (Int32L y) ] ->
              pure @@ Int32L (Int32_safe.rem x y)
          | [ IntLit (Int64L x); IntLit (Int64L y) ] ->
              pure @@ Int64L (Int64_safe.rem x y)
          | [ IntLit (Int128L x); IntLit (Int128L y) ] ->
              pure @@ Int128L (Int128_safe.rem x y)
          | [ IntLit (Int256L x); IntLit (Int256L y) ] ->
              pure @@ Int256L (Int256_safe.rem x y)
          | _ -> builtin_fail "Int.rem: unsupported types" ls
        in
        pure @@ IntLit l
      with Division_by_zero ->
        builtin_fail "Int.rem: Division by zero error occurred" ls

    let pow _ ls _ =
      try
        let%bind l =
          match ls with
          | [ IntLit (Int32L x); UintLit (Uint32L y) ] ->
              pure @@ Int32L (Int32_safe.pow x y)
          | [ IntLit (Int64L x); UintLit (Uint32L y) ] ->
              pure @@ Int64L (Int64_safe.pow x y)
          | [ IntLit (Int128L x); UintLit (Uint32L y) ] ->
              pure @@ Int128L (Int128_safe.pow x y)
          | [ IntLit (Int256L x); UintLit (Uint32L y) ] ->
              pure @@ Int256L (Int256_safe.pow x y)
          | _ -> builtin_fail "Int.pow: unsupported types" ls
        in
        pure @@ IntLit l
      with IntOverflow | IntUnderflow ->
        builtin_fail "Int.pow: an overflow/underflow occurred" ls

    let lt _ ls _ =
      try
        match ls with
        | [ IntLit (Int32L x); IntLit (Int32L y) ] ->
            pure @@ build_bool_lit (Int32_safe.lt x y)
        | [ IntLit (Int64L x); IntLit (Int64L y) ] ->
            pure @@ build_bool_lit (Int64_safe.lt x y)
        | [ IntLit (Int128L x); IntLit (Int128L y) ] ->
            pure @@ build_bool_lit (Int128_safe.lt x y)
        | [ IntLit (Int256L x); IntLit (Int256L y) ] ->
            pure @@ build_bool_lit (Int256_safe.lt x y)
        | _ -> builtin_fail "Int.lt: unsupported types" ls
      with IntOverflow | IntUnderflow ->
        builtin_fail "Int.lt: an overflow/underflow occurred" ls

    let to_int_helper ls w =
      let open Type.PrimType in
      let%bind xs =
        match ls with
        | [ IntLit x ] -> pure @@ string_of_int_lit x
        | [ UintLit x ] -> pure @@ string_of_uint_lit x
        | [ StringLit x ] -> pure x
        | _ -> builtin_fail ("Int.to_int" ^ int_bit_width_to_string w) ls
      in
      let iptyp = Int_typ w in
      match build_prim_literal iptyp xs with
      | Some lit -> pure @@ build_some_lit lit (PrimType iptyp)
      | None -> pure @@ build_none_lit (PrimType iptyp)

    let to_int32 _ ls _ = to_int_helper ls Bits32

    let to_int64 _ ls _ = to_int_helper ls Bits64

    let to_int128 _ ls _ = to_int_helper ls Bits128

    let to_int256 _ ls _ = to_int_helper ls Bits256
  end

  (* Unsigned integer operation *)
  module EvalUintBuiltins = struct
    include UintBuiltins

    let eq _ ls _ =
      match ls with
      | [ UintLit x; UintLit y ] ->
          pure @@ build_bool_lit ([%equal: uint_lit] x y)
      | _ -> builtin_fail "Uint.eq: unsupported types" ls

    let add _ ls _ =
      try
        let%bind l =
          match ls with
          | [ UintLit (Uint32L x); UintLit (Uint32L y) ] ->
              pure @@ Uint32L (Uint32_safe.add x y)
          | [ UintLit (Uint64L x); UintLit (Uint64L y) ] ->
              pure @@ Uint64L (Uint64_safe.add x y)
          | [ UintLit (Uint128L x); UintLit (Uint128L y) ] ->
              pure @@ Uint128L (Uint128_safe.add x y)
          | [ UintLit (Uint256L x); UintLit (Uint256L y) ] ->
              pure @@ Uint256L (Uint256_safe.add x y)
          | _ -> builtin_fail "Uint.add: unsupported types" ls
        in
        pure @@ UintLit l
      with IntOverflow | IntUnderflow ->
        builtin_fail "Uint.add: an overflow/underflow occurred" ls

    let sub _ ls _ =
      try
        let%bind l =
          match ls with
          | [ UintLit (Uint32L x); UintLit (Uint32L y) ] ->
              pure @@ Uint32L (Uint32_safe.sub x y)
          | [ UintLit (Uint64L x); UintLit (Uint64L y) ] ->
              pure @@ Uint64L (Uint64_safe.sub x y)
          | [ UintLit (Uint128L x); UintLit (Uint128L y) ] ->
              pure @@ Uint128L (Uint128_safe.sub x y)
          | [ UintLit (Uint256L x); UintLit (Uint256L y) ] ->
              pure @@ Uint256L (Uint256_safe.sub x y)
          | _ -> builtin_fail "Uint.sub: unsupported types" ls
        in
        pure @@ UintLit l
      with IntOverflow | IntUnderflow ->
        builtin_fail "Uint.sub: an overflow/underflow occurred" ls

    let mul _ ls _ =
      try
        let%bind l =
          match ls with
          | [ UintLit (Uint32L x); UintLit (Uint32L y) ] ->
              pure @@ Uint32L (Uint32_safe.mul x y)
          | [ UintLit (Uint64L x); UintLit (Uint64L y) ] ->
              pure @@ Uint64L (Uint64_safe.mul x y)
          | [ UintLit (Uint128L x); UintLit (Uint128L y) ] ->
              pure @@ Uint128L (Uint128_safe.mul x y)
          | [ UintLit (Uint256L x); UintLit (Uint256L y) ] ->
              pure @@ Uint256L (Uint256_safe.mul x y)
          | _ -> builtin_fail "Uint.mul: unsupported types" ls
        in
        pure @@ UintLit l
      with IntOverflow | IntUnderflow ->
        builtin_fail "Uint.mul: an overflow/underflow occurred" ls

    let div _ ls _ =
      try
        let%bind l =
          match ls with
          | [ UintLit (Uint32L x); UintLit (Uint32L y) ] ->
              pure @@ Uint32L (Uint32_safe.div x y)
          | [ UintLit (Uint64L x); UintLit (Uint64L y) ] ->
              pure @@ Uint64L (Uint64_safe.div x y)
          | [ UintLit (Uint128L x); UintLit (Uint128L y) ] ->
              pure @@ Uint128L (Uint128_safe.div x y)
          | [ UintLit (Uint256L x); UintLit (Uint256L y) ] ->
              pure @@ Uint256L (Uint256_safe.div x y)
          | _ -> builtin_fail "Uint.div: unsupported types" ls
        in
        pure @@ UintLit l
      with Division_by_zero ->
        builtin_fail "Uint.div: Division by zero / UintOverflow error occurred"
          ls

    let rem _ ls _ =
      try
        let%bind l =
          match ls with
          | [ UintLit (Uint32L x); UintLit (Uint32L y) ] ->
              pure @@ Uint32L (Uint32_safe.rem x y)
          | [ UintLit (Uint64L x); UintLit (Uint64L y) ] ->
              pure @@ Uint64L (Uint64_safe.rem x y)
          | [ UintLit (Uint128L x); UintLit (Uint128L y) ] ->
              pure @@ Uint128L (Uint128_safe.rem x y)
          | [ UintLit (Uint256L x); UintLit (Uint256L y) ] ->
              pure @@ Uint256L (Uint256_safe.rem x y)
          | _ -> builtin_fail "Uint.rem: unsupported types" ls
        in
        pure @@ UintLit l
      with Division_by_zero ->
        builtin_fail "Uint.rem: Division by zero error occurred" ls

    let pow _ ls _ =
      try
        let%bind l =
          match ls with
          | [ UintLit (Uint32L x); UintLit (Uint32L y) ] ->
              pure @@ Uint32L (Uint32_safe.pow x y)
          | [ UintLit (Uint64L x); UintLit (Uint32L y) ] ->
              pure @@ Uint64L (Uint64_safe.pow x y)
          | [ UintLit (Uint128L x); UintLit (Uint32L y) ] ->
              pure @@ Uint128L (Uint128_safe.pow x y)
          | [ UintLit (Uint256L x); UintLit (Uint32L y) ] ->
              pure @@ Uint256L (Uint256_safe.pow x y)
          | _ -> builtin_fail "Int.pow: unsupported types" ls
        in
        pure @@ UintLit l
      with IntOverflow | IntUnderflow ->
        builtin_fail "Int.pow: an overflow/underflow occurred" ls

    let isqrt _ ls _ =
      try
        let%bind l =
          match ls with
          | [ UintLit (Uint32L x) ] -> pure @@ Uint32L (Uint32_safe.isqrt x)
          | [ UintLit (Uint64L x) ] -> pure @@ Uint64L (Uint64_safe.isqrt x)
          | [ UintLit (Uint128L x) ] -> pure @@ Uint128L (Uint128_safe.isqrt x)
          | [ UintLit (Uint256L x) ] -> pure @@ Uint256L (Uint256_safe.isqrt x)
          | _ -> builtin_fail "Uint.isqrt: unsupported types" ls
        in
        pure @@ UintLit l
      with IntOverflow | IntUnderflow ->
        builtin_fail "Uint.isqrt: isqrt cannot throw, impossible!" ls

    let lt _ ls _ =
      try
        match ls with
        | [ UintLit (Uint32L x); UintLit (Uint32L y) ] ->
            pure @@ build_bool_lit (Uint32_safe.lt x y)
        | [ UintLit (Uint64L x); UintLit (Uint64L y) ] ->
            pure @@ build_bool_lit (Uint64_safe.lt x y)
        | [ UintLit (Uint128L x); UintLit (Uint128L y) ] ->
            pure @@ build_bool_lit (Uint128_safe.lt x y)
        | [ UintLit (Uint256L x); UintLit (Uint256L y) ] ->
            pure @@ build_bool_lit (Uint256_safe.lt x y)
        | _ -> builtin_fail "Uint.lt: unsupported types" ls
      with IntOverflow | IntUnderflow ->
        builtin_fail "Uint.lt: an overflow/underflow occurred" ls

    let to_uint_helper ls w =
      let open Type.PrimType in
      let%bind xs =
        match ls with
        | [ IntLit x ] -> pure @@ string_of_int_lit x
        | [ UintLit x ] -> pure @@ string_of_uint_lit x
        | [ StringLit x ] -> pure x
        | _ -> builtin_fail ("UInt.to_uint" ^ int_bit_width_to_string w) ls
      in

      let iptyp = Uint_typ w in
      match build_prim_literal iptyp xs with
      | Some lit -> pure @@ build_some_lit lit (PrimType iptyp)
      | None -> pure @@ build_none_lit (PrimType iptyp)

    let to_uint32 _ ls _ = to_uint_helper ls Bits32

    let to_uint64 _ ls _ = to_uint_helper ls Bits64

    let to_uint128 _ ls _ = to_uint_helper ls Bits128

    let to_uint256 _ ls _ = to_uint_helper ls Bits256

    let to_nat _ ls _ =
      match ls with
      | [ UintLit (Uint32L n) ] ->
          let rec nat_builder (i : Uint32.t) (acc : BILiteral.t) =
            if [%equal: uint32] i Uint32.zero then acc
            else nat_builder (Uint32.pred i) (build_succ_lit acc)
          in
          pure @@ nat_builder n zero_lit
      (* Other integer widths can be in the library, using integer conversions. *)
      | _ -> builtin_fail "Uint.to_nat only supported for Uint32" ls

    let to_bystrx _ ls _ =
      match ls with
      | [ UintLit nl ] -> (
          match
            Bystrx.of_raw_bytes
              (uint_lit_width nl / 8)
              (bstring_from_uint_lit nl)
          with
          | Some nlbs -> pure @@ ByStrX nlbs
          | None -> fail0 "Internal error in converting UintLit to ByStrX" )
      | _ -> builtin_fail "Uint.to_bystrx: unsupported type" ls
  end

  (***********************************************************)
  (* Working with block numbers *)
  (***********************************************************)
  module EvalBNumBuiltins = struct
    include BNumBuiltins

    let eq _ ls _ =
      match ls with
      | [ BNum x; BNum y ] -> pure @@ build_bool_lit Core_kernel.String.(x = y)
      | _ -> builtin_fail "BNum.eq" ls

    let blt _ ls _ =
      match ls with
      | [ BNum x; BNum y ] ->
          pure
            (let i1 = big_int_of_string x in
             let i2 = big_int_of_string y in
             build_bool_lit (lt_big_int i1 i2))
      | _ -> builtin_fail "BNum.blt" ls

    let badd _ ls _ =
      match ls with
      | [ BNum x; UintLit y ] ->
          let i1 = big_int_of_string x in
          let i2 = big_int_of_string (string_of_uint_lit y) in
          if ge_big_int i2 (big_int_of_int 0) then
            pure @@ BNum (string_of_big_int (add_big_int i1 i2))
          else
            fail0
            @@ sprintf "Cannot add a negative value (%s) to a block."
                 (string_of_uint_lit y)
      | _ -> builtin_fail "BNum.badd" ls

    let bsub _ ls _ =
      match ls with
      | [ BNum x; BNum y ] -> (
          let i1 = big_int_of_string x in
          let i2 = big_int_of_string y in
          let d = Big_int.sub_big_int i1 i2 in
          match
            build_prim_literal (Int_typ Bits256) (Big_int.string_of_big_int d)
          with
          | Some l -> pure l
          | None ->
              fail0
              @@ sprintf
                   "Unable to express result of BNum subtraction in Int256" )
      | _ -> builtin_fail "BNum.bsub" ls
  end

  (***********************************************************)
  (******************** Crypto Builtins *************************)
  (***********************************************************)
  module EvalCryptoBuiltins = struct
    include CryptoBuiltins
    open Cryptokit
    open Datatypes.DataTypeDictionary
    open Scilla_crypto.Schnorr

    let eq _ ls _ =
      match ls with
      | [ ByStrX bs1; ByStrX bs2 ] ->
          pure @@ build_bool_lit (Bystrx.equal bs1 bs2)
      | [ ByStr bs1; ByStr bs2 ] -> pure @@ build_bool_lit (Bystr.equal bs1 bs2)
      | _ -> builtin_fail "Crypto.eq" ls

    (* Hash raw bytes / binary string. *)
    let sha256_hasher s = hash_string (Hash.sha2 256) s

    (* Keccak256 hash raw bytes / binary string. *)
    let keccak256_hasher s = hash_string (Hash.keccak 256) s

    (* Ripemd hash raw bytes/ binary string. *)
    let ripemd160_hasher s = hash_string (Hash.ripemd160 ()) s

    let hash_helper hasher name len ls =
      match ls with
      | [ l ] -> (
          let rec raw_bytes l =
            match l with
            (* we don't keep type information here *)
            | StringLit s -> s
            | IntLit il -> bstring_from_int_lit il
            | UintLit uil -> bstring_from_uint_lit uil
            | BNum s -> s
            | ByStr bs -> Bystr.to_raw_bytes bs
            | ByStrX bs -> Bystrx.to_raw_bytes bs
            | Msg entries ->
                let raw_entries =
                  List.map entries ~f:(fun (s, _t, v) -> s ^ raw_bytes v)
                in
                Core_kernel.String.concat ~sep:"" raw_entries
            | Map (_, tbl) ->
                let raw_strings =
                  Caml.Hashtbl.fold
                    (fun k v acc -> raw_bytes k :: raw_bytes v :: acc)
                    tbl []
                in
                Core_kernel.String.concat ~sep:"" raw_strings
            | ADTValue (cons_name, _, params) ->
                let raw_params = List.map params ~f:raw_bytes in
                Core_kernel.String.concat ~sep:""
                  (BIName.as_string cons_name :: raw_params)
            | Clo _fun -> "(Clo <fun>)"
            | TAbs _fun -> "(Tabs <fun>)"
          in
          let lhash = hasher (raw_bytes l) in
          match Bystrx.of_raw_bytes len lhash with
          | Some bs -> pure @@ ByStrX bs
          | None ->
              builtin_fail
                ("Crypto." ^ name ^ ": internal error, invalid hash")
                ls )
      | _ -> builtin_fail ("Crypto." ^ name) ls

    let sha256hash _ ls _ =
      hash_helper sha256_hasher "sha256hash" hash_length ls

    let keccak256hash _ ls _ =
      hash_helper keccak256_hasher "keccak256hash" hash_length ls

    let ripemd160hash _ ls _ =
      hash_helper ripemd160_hasher "ripemd160hash" Type.address_length ls

    let to_bystrx x _ ls _ =
      match ls with
      | [ ByStr bs ] -> (
          match Bystrx.of_raw_bytes x (Bystr.to_raw_bytes bs) with
          | Some l' -> pure @@ build_some_lit (ByStrX l') (bystrx_typ x)
          | None -> pure @@ build_none_lit (bystrx_typ x) )
      | _ -> builtin_fail "Crypto.to_bystr" ls

    let to_bystr _ ls _ =
      match ls with
      | [ ByStrX bs ] -> pure @@ ByStr (Bystrx.to_bystr bs)
      | _ -> builtin_fail "Crypto.to_bystr" ls

    let substr _ ls _ =
      try
        match ls with
        | [ ByStr x; UintLit (Uint32L s); UintLit (Uint32L e) ] ->
            pure
            @@ ByStr (Bystr.sub x ~pos:(Uint32.to_int s) ~len:(Uint32.to_int e))
        | _ -> builtin_fail "Crypto.substr" ls
      with Invalid_argument msg -> builtin_fail ("Crypto.substr: " ^ msg) ls

    let to_uint x _ ls _ =
      let open Type.PrimType in
      let width_bytes = int_bit_width_to_int x / 8 in
      match ls with
      | [ ByStrX bs ] when Bystrx.width bs <= width_bytes ->
          (* of_bytes_big_endian functions expect 2^n number of bytes exactly *)
          let rem = width_bytes - Bystrx.width bs in
          let pad = Core_kernel.String.make rem '\000' in
          let bs_padded = Bytes.of_string (pad ^ Bystrx.to_raw_bytes bs) in
          let l =
            match x with
            | Bits32 -> Uint32L (Uint32.of_bytes_big_endian bs_padded 0)
            | Bits64 -> Uint64L (Uint64.of_bytes_big_endian bs_padded 0)
            | Bits128 -> Uint128L (Uint128.of_bytes_big_endian bs_padded 0)
            | Bits256 -> Uint256L (Uint256.of_bytes_big_endian bs_padded 0)
          in
          pure (UintLit l)
      | _ -> builtin_fail ("Crypto.to_uint" ^ int_bit_width_to_string x) ls

    let bech32_to_bystr20 _ ls _ =
      match ls with
      | [ StringLit prfx; StringLit addr ] -> (
          if Core_kernel.String.(prfx <> "zil") then
            fail0 "Only zil bech32 addresses are supported"
          else
            match Bech32.decode_bech32_addr ~prfx ~addr with
            | Some bys20 -> (
                match Bystrx.of_raw_bytes 20 bys20 with
                | Some b ->
                    pure
                    @@ build_some_lit (ByStrX b)
                         (bystrx_typ Type.address_length)
                | None -> fail0 "Invalid bech32 decode" )
            | None -> fail0 "bech32 decoding failed" )
      | _ -> builtin_fail "Crypto.bech32_to_bystr20" ls

    let bystr20_to_bech32 _ ls _ =
      match ls with
      | [ StringLit prfx; ByStrX addr ] -> (
          if Core_kernel.String.(prfx <> "zil") then
            fail0 "Only zil bech32 addresses are supported"
          else
            match
              Bech32.encode_bech32_addr ~prfx ~addr:(Bystrx.to_raw_bytes addr)
            with
            | Some bech32 ->
                pure @@ build_some_lit (StringLit bech32) string_typ
            | None -> fail0 "bech32 encoding failed" )
      | _ -> builtin_fail "Crypto.bystr20_to_bech32" ls

    let concat _ ls _ =
      match ls with
      | [ ByStrX bs1; ByStrX bs2 ] -> pure @@ ByStrX (Bystrx.concat bs1 bs2)
      | [ ByStr bs1; ByStr bs2 ] -> pure @@ ByStr (Bystr.concat bs1 bs2)
      | _ -> builtin_fail "Crypto.concat" ls

    let[@warning "-32"] ec_gen_key_pair ls _ =
      match ls with
      | [] -> (
          match genKeyPair () with
          | Some (privK, pubK) -> (
              let privK_lit_o = Bystrx.of_raw_bytes privkey_len privK in
              let pubK_lit_o = Bystrx.of_raw_bytes pubkey_len pubK in
              match (privK_lit_o, pubK_lit_o) with
              | Some privK', Some pubK' ->
                  pure
                  @@ build_pair_lit (ByStrX privK') (bystrx_typ privkey_len)
                       (ByStrX pubK') (bystrx_typ pubkey_len)
              | _ ->
                  builtin_fail
                    "ec_gen_key_pair: internal error, invalid private/public \
                     key(s)."
                    ls )
          | None -> builtin_fail "ec_gen_key_pair: internal error." ls )
      | _ -> builtin_fail "ec_gen_key_pair" ls

    let[@warning "-32"] schnorr_sign ls _ =
      match ls with
      | [ ByStrX privkey; ByStrX pubkey; ByStr msg ]
        when Bystrx.width privkey = privkey_len
             && Bystrx.width pubkey = pubkey_len -> (
          match
            sign
              (Bystrx.to_raw_bytes privkey)
              (Bystrx.to_raw_bytes pubkey)
              (Bystr.to_raw_bytes msg)
          with
          | Some s -> (
              match Bystrx.of_raw_bytes signature_len s with
              | Some bs -> pure @@ ByStrX bs
              | None ->
                  builtin_fail
                    "schnorr_sign: internal error, invalid signature." ls )
          | None -> builtin_fail "schnorr_sign: internal error." ls )
      | _ -> builtin_fail "schnorr_sign" ls

    let schnorr_verify _ ls _ =
      match ls with
      | [ ByStrX pubkey; ByStr msg; ByStrX signature ]
        when Bystrx.width pubkey = pubkey_len
             && Bystrx.width signature = signature_len -> (
          match
            verify
              (Bystrx.to_raw_bytes pubkey)
              (Bystr.to_raw_bytes msg)
              (Bystrx.to_raw_bytes signature)
          with
          | Some v -> pure @@ build_bool_lit v
          | None -> builtin_fail "schnorr_verify: internal error" ls )
      | _ -> builtin_fail "schnorr_verify" ls

    let[@warning "-32"] ecdsa_sign ls _ =
      let open Secp256k1Wrapper in
      match ls with
      | [ ByStrX privkey; ByStr msg ] when Bystrx.width privkey = privkey_len
        -> (
          let%bind s =
            fromR @@ sign (Bystrx.to_raw_bytes privkey) (Bystr.to_raw_bytes msg)
          in
          match Bystrx.of_raw_bytes signature_len s with
          | Some bs -> pure @@ ByStrX bs
          | None ->
              builtin_fail "ecdsa_sign: internal error, invalid signature." ls )
      | _ -> builtin_fail "ecdsa_sign" ls

    let ecdsa_verify _ ls _ =
      let open Secp256k1Wrapper in
      match ls with
      | [ ByStrX pubkey; ByStr msg; ByStrX signature ]
        when Bystrx.width signature = signature_len
             && Bystrx.width pubkey = pubkey_len ->
          let%bind v =
            fromR
            @@ verify
                 (Bystrx.to_raw_bytes pubkey)
                 (Bystr.to_raw_bytes msg)
                 (Bystrx.to_raw_bytes signature)
          in
          pure @@ build_bool_lit v
      | _ -> builtin_fail "ecdsa_verify" ls

    let ecdsa_recover_pk _ ls _ =
      let open Secp256k1Wrapper in
      match ls with
      | [ ByStr msg; ByStrX signature; UintLit (Uint32L recid) ]
        when Bystrx.width signature = signature_len -> (
          let%bind pk =
            fromR
            @@ recover_pk (Bystr.to_raw_bytes msg)
                 (Bystrx.to_raw_bytes signature)
                 (Stdint.Uint32.to_int recid)
          in
          match Bystrx.of_raw_bytes uncompressed_pubkey_len pk with
          | Some pk' -> pure (ByStrX pk')
          | None -> builtin_fail "ecdsa_recover_pk: Internal error." ls )
      | _ -> builtin_fail "ecdsa_recover_pk" ls

    let schnorr_get_address _ ls _ =
      match ls with
      | [ ByStrX pubkey ] when Bystrx.width pubkey = pubkey_len -> (
          let pks = Bystrx.to_raw_bytes pubkey in
          (* Hash the public key *)
          let pkh = sha256_hasher pks in
          (* and extract the least significant 20 bytes. *)
          let addr = Core_kernel.String.suffix pkh 20 in
          match Bystrx.of_raw_bytes Type.address_length addr with
          | Some bs -> pure @@ ByStrX bs
          | None -> builtin_fail "schnorr_get_address: Internal error." ls )
      | _ -> builtin_fail "schnorr_get_address" ls

    open Datatypes.SnarkTypes
    open Scilla_crypto

    let alt_bn128_G1_add _ ls _ =
      match ls with
      | [ p1; p2 ] -> (
          let%bind p1' = fromR @@ scilla_g1point_to_ocaml p1 in
          let%bind p2' = fromR @@ scilla_g1point_to_ocaml p2 in
          match Snark.alt_bn128_G1_add p1' p2' with
          | None -> pure @@ build_none_lit g1point_type
          | Some pr ->
              let%bind pr' = fromR @@ ocaml_g1point_to_scilla_lit pr in
              pure @@ build_some_lit pr' g1point_type )
      | _ -> builtin_fail "Crypto.alt_bn128_G1_add" ls

    let alt_bn128_G1_mul _ ls _ =
      match ls with
      | [ p1; s ] -> (
          let%bind p1' = fromR @@ scilla_g1point_to_ocaml p1 in
          let%bind s' = fromR @@ scilla_scalar_to_ocaml s in
          match Snark.alt_bn128_G1_mul p1' s' with
          | None -> pure @@ build_none_lit g1point_type
          | Some pr ->
              let%bind pr' = fromR @@ ocaml_g1point_to_scilla_lit pr in
              pure @@ build_some_lit pr' g1point_type )
      | _ -> builtin_fail "Crypto.alt_bn128_G1_mul" ls

    let alt_bn128_pairing_product _ ls _ =
      match ls with
      | [ pairs ] -> (
          let%bind pairs' = fromR @@ scilla_g1g2pairlist_to_ocaml pairs in
          match Snark.alt_bn128_pairing_product pairs' with
          | None -> pure @@ build_none_lit bool_typ
          | Some b -> pure @@ build_some_lit (build_bool_lit b) bool_typ )
      | _ -> builtin_fail "Crypto.alt_bn128_G1_mul" ls
  end

  (***********************************************************)
  (*                       Maps                              *)
  (***********************************************************)
  module EvalMapBuiltins = struct
    include MapBuiltins
    open Datatypes.DataTypeDictionary

    let contains_elab sc targs ts =
      match (targs, ts) with
<<<<<<< HEAD
      | [], [ MapType (kt, vt); _u ]
        when is_address_type kt
        ->
=======
      | [], [ MapType (kt, vt); _u ] when is_address_type kt ->
>>>>>>> 5dbc0177
          (* Special case - need to treat kt as a ByStr20 *)
          elab_tfun_with_args_no_gas sc [ bystrx_typ Type.address_length; vt ]
      | _, _ -> MapBuiltins.contains_elab sc targs ts

    let contains _ ls _ =
      match ls with
      | [ Map (_, entries); key ] ->
          let res = Caml.Hashtbl.mem entries key in
          pure @@ build_bool_lit res
      | _ -> builtin_fail "Map.contains" ls

    let put_elab sc targs ts =
      match (targs, ts) with
      | [], [ MapType (kt, vt); _kt'; _vt' ]
<<<<<<< HEAD
        when is_address_type kt || is_address_type vt
        ->
          (* Special case - need to treat kt and vt as a ByStr20 *)
          elab_tfun_with_args_no_gas sc [ bystrx_typ Type.address_length; bystrx_typ Type.address_length ]
=======
        when is_address_type kt || is_address_type vt ->
          (* Special case - need to treat kt and vt as a ByStr20 *)
          let new_kt =
            if is_address_type kt then bystrx_typ Type.address_length else kt
          in
          let new_vt =
            if is_address_type vt then bystrx_typ Type.address_length else vt
          in
          elab_tfun_with_args_no_gas sc [ new_kt; new_vt ]
>>>>>>> 5dbc0177
      | _, _ -> MapBuiltins.put_elab sc targs ts

    let put _ ls _ =
      match ls with
      | [ Map (tm, entries); key; value ] ->
          (* Scilla semantics is not in-place modification. *)
          let entries' = Caml.Hashtbl.copy entries in
          let _ = Caml.Hashtbl.replace entries' key value in
          pure @@ Map (tm, entries')
      | _ -> builtin_fail "Map.put" ls

    let get_elab sc targs ts =
      match (targs, ts) with
<<<<<<< HEAD
      | [], [ MapType (kt, vt); _kt' ]
        when is_address_type kt
        ->
=======
      | [], [ MapType (kt, vt); _kt' ] when is_address_type kt ->
>>>>>>> 5dbc0177
          (* Special case - need to treat kt and vt as a ByStr20 *)
          elab_tfun_with_args_no_gas sc [ bystrx_typ Type.address_length; vt ]
      | _, _ -> MapBuiltins.get_elab sc targs ts

    (* Notice that get passes return type *)
    let get _ ls rt =
      match (ls, rt) with
      | [ Map (_, entries); key ], ADT (tname, [ targ ])
        when Datatypes.is_option_adt_name (BIIdentifier.get_id tname) -> (
          let res = Caml.Hashtbl.find_opt entries key in
          match res with
          | None -> pure @@ build_none_lit targ
          | Some v -> pure @@ build_some_lit v targ )
      | _ -> builtin_fail "Map.get" ls

    let remove_elab sc targs ts =
      match (targs, ts) with
<<<<<<< HEAD
      | [], [ MapType (kt, vt); _u ]
        when is_address_type kt
        ->
=======
      | [], [ MapType (kt, vt); _u ] when is_address_type kt ->
>>>>>>> 5dbc0177
          (* Special case - need to treat kt and vt as a ByStr20 *)
          elab_tfun_with_args_no_gas sc [ bystrx_typ Type.address_length; vt ]
      | _, _ -> MapBuiltins.remove_elab sc targs ts

    let remove _ ls _ =
      match ls with
      | [ Map (tm, entries); key ] ->
          (* Scilla semantics is not in-place modification. *)
          let entries' = Caml.Hashtbl.copy entries in
          let _ = Caml.Hashtbl.remove entries' key in
          pure @@ Map (tm, entries')
      | _ -> builtin_fail "Map.remove" ls

    let to_list _ ls _ =
      match ls with
      | [ Map ((kt, vt), entries) ] ->
          (* The type of the output list will be "Pair (kt) (vt)" *)
          let otyp = pair_typ kt vt in
          let nil = build_nil_lit otyp in
          let ol =
            Caml.Hashtbl.fold
              (fun k v accum ->
                let kv = build_pair_lit k kt v vt in
                let kvl = build_cons_lit kv otyp accum in
                kvl)
              entries nil
          in
          pure ol
      | _ -> builtin_fail "Map.to_list" ls

    let size _ ls _ =
      match ls with
      | [ Map (_, entries) ] ->
          (* The type of the output will be "Uint32" *)
          let ol = Caml.Hashtbl.length entries in
          pure (UintLit (Uint32L (Stdint.Uint32.of_int ol)))
      | _ -> builtin_fail "Map.size" ls
  end

  module EvalBuiltInDictionary = struct
    (* Elaborates the operation type based on the arguments types *)
    type elaborator = BaseBuiltins.elaborator

    (* Takes the expected type as an argument to elaborate the result *)
    type ('a, 'b) built_in_executor =
      BIType.t list ->
      (* type arguments *)
      BILiteral.t list ->
      (* value arguments *)
      BIType.t ->
      (* result type *)
      (BILiteral.t, scilla_error list, 'a -> 'b) CPSMonad.t

    (* A built-in record type:
       * arity
       * full, unelaborated type
       * elaborator, refining the type based on argument
         to support polymorphism -- e.g., for ints and maps
       * executor - operational semantics of the built-in
    *)
    type ('a, 'b) eval_built_in_record =
      int * BIType.t * elaborator * ('a, 'b) built_in_executor

    [@@@ocamlformat "disable"]

    (* All built-in evaluator functions *)
    let eval_built_in_multidict : builtin -> ('a, 'b) eval_built_in_record list = function
      (* Polymorphic builtins *)
      | Builtin_eq -> [EvalStringBuiltins.eq_arity, EvalStringBuiltins.eq_type, elab_id, EvalStringBuiltins.eq;
                       EvalBNumBuiltins.eq_arity, EvalBNumBuiltins.eq_type, elab_id , EvalBNumBuiltins.eq;
                       EvalCryptoBuiltins.eq_arity, EvalCryptoBuiltins.eq_type, EvalCryptoBuiltins.eq_elab, EvalCryptoBuiltins.eq;
                       EvalIntBuiltins.eq_arity, EvalIntBuiltins.eq_type, EvalIntBuiltins.eq_elab, EvalIntBuiltins.eq;
                       EvalUintBuiltins.eq_arity, EvalUintBuiltins.eq_type, EvalUintBuiltins.eq_elab, EvalUintBuiltins.eq]
      | Builtin_concat -> [EvalStringBuiltins.concat_arity, EvalStringBuiltins.concat_type, elab_id, EvalStringBuiltins.concat;
                           EvalCryptoBuiltins.concat_arity, EvalCryptoBuiltins.concat_type, EvalCryptoBuiltins.concat_elab, EvalCryptoBuiltins.concat]
      | Builtin_substr -> [EvalStringBuiltins.substr_arity, EvalStringBuiltins.substr_type, elab_id, EvalStringBuiltins.substr;
                           EvalCryptoBuiltins.substr_arity, EvalCryptoBuiltins.substr_type, elab_id, EvalCryptoBuiltins.substr
                          ]
      | Builtin_strlen -> [EvalStringBuiltins.strlen_arity, EvalStringBuiltins.strlen_type, EvalStringBuiltins.strlen_elab, EvalStringBuiltins.strlen]
      | Builtin_to_string -> [EvalStringBuiltins.to_string_arity, EvalStringBuiltins.to_string_type, EvalStringBuiltins.to_string_elab, EvalStringBuiltins.to_string]
      | Builtin_to_ascii -> [EvalStringBuiltins.to_ascii_arity, EvalStringBuiltins.to_ascii_type, EvalStringBuiltins.to_ascii_elab, EvalStringBuiltins.to_ascii]
      | Builtin_strrev -> [ EvalStringBuiltins.strrev_arity, EvalStringBuiltins.strrev_type, EvalStringBuiltins.strrev_elab, EvalStringBuiltins.strrev ]
      | Builtin_to_bystrx i -> [
          EvalCryptoBuiltins.to_bystrx_arity, EvalCryptoBuiltins.to_bystrx_type i, elab_id, EvalCryptoBuiltins.to_bystrx i;
          EvalUintBuiltins.to_bystrx_arity, EvalUintBuiltins.to_bystrx_type, EvalUintBuiltins.to_bystrx_elab i, EvalUintBuiltins.to_bystrx
        ]
    
      (* Block numbers *)
      | Builtin_blt -> [EvalBNumBuiltins.blt_arity, EvalBNumBuiltins.blt_type, elab_id, EvalBNumBuiltins.blt]
      | Builtin_badd -> [EvalBNumBuiltins.badd_arity, EvalBNumBuiltins.badd_type, EvalBNumBuiltins.badd_elab, EvalBNumBuiltins.badd]
      | Builtin_bsub -> [EvalBNumBuiltins.bsub_arity, EvalBNumBuiltins.bsub_type, EvalBNumBuiltins.bsub_elab, EvalBNumBuiltins.bsub]
    
      (* EvalCryptoBuiltins *)
      | Builtin_sha256hash -> [EvalCryptoBuiltins.hash_arity, EvalCryptoBuiltins.hash_type,EvalCryptoBuiltins.hash_elab, EvalCryptoBuiltins.sha256hash]
      | Builtin_keccak256hash -> [EvalCryptoBuiltins.hash_arity, EvalCryptoBuiltins.hash_type,EvalCryptoBuiltins.hash_elab, EvalCryptoBuiltins.keccak256hash]
      | Builtin_ripemd160hash -> [EvalCryptoBuiltins.hash_arity, EvalCryptoBuiltins.ripemd160hash_type,EvalCryptoBuiltins.hash_elab, EvalCryptoBuiltins.ripemd160hash]
      | Builtin_to_bystr -> [EvalCryptoBuiltins.to_bystr_arity, EvalCryptoBuiltins.to_bystr_type, EvalCryptoBuiltins.to_bystr_elab, EvalCryptoBuiltins.to_bystr]
      | Builtin_bech32_to_bystr20 -> [EvalCryptoBuiltins.bech32_to_bystr20_arity, EvalCryptoBuiltins.bech32_to_bystr20_type, elab_id, EvalCryptoBuiltins.bech32_to_bystr20]
      | Builtin_bystr20_to_bech32 -> [EvalCryptoBuiltins.bystr20_to_bech32_arity, EvalCryptoBuiltins.bystr20_to_bech32_type, elab_id, EvalCryptoBuiltins.bystr20_to_bech32]
      | Builtin_schnorr_verify -> [EvalCryptoBuiltins.schnorr_verify_arity, EvalCryptoBuiltins.schnorr_verify_type, elab_id, EvalCryptoBuiltins.schnorr_verify]
      | Builtin_ecdsa_verify -> [EvalCryptoBuiltins.ecdsa_verify_arity, EvalCryptoBuiltins.ecdsa_verify_type, elab_id, EvalCryptoBuiltins.ecdsa_verify]
      | Builtin_ecdsa_recover_pk -> [EvalCryptoBuiltins.ecdsa_recover_pk_arity, EvalCryptoBuiltins.ecdsa_recover_pk_type, elab_id, EvalCryptoBuiltins.ecdsa_recover_pk]
      | Builtin_schnorr_get_address -> [EvalCryptoBuiltins.schnorr_get_address_arity, EvalCryptoBuiltins.schnorr_get_address_type, elab_id, EvalCryptoBuiltins.schnorr_get_address]
      | Builtin_alt_bn128_G1_add -> [EvalCryptoBuiltins.alt_bn128_G1_add_arity, EvalCryptoBuiltins.alt_bn128_G1_add_type, elab_id, EvalCryptoBuiltins.alt_bn128_G1_add]
      | Builtin_alt_bn128_G1_mul -> [EvalCryptoBuiltins.alt_bn128_G1_mul_arity, EvalCryptoBuiltins.alt_bn128_G1_mul_type, elab_id, EvalCryptoBuiltins.alt_bn128_G1_mul]
      | Builtin_alt_bn128_pairing_product -> [EvalCryptoBuiltins.alt_bn128_pairing_product_arity, 
                                              EvalCryptoBuiltins.alt_bn128_pairing_product_type, elab_id, EvalCryptoBuiltins.alt_bn128_pairing_product]
    
      (* Maps *)
      | Builtin_contains -> [EvalMapBuiltins.contains_arity, EvalMapBuiltins.contains_type, EvalMapBuiltins.contains_elab, EvalMapBuiltins.contains]
      | Builtin_put -> [EvalMapBuiltins.put_arity, EvalMapBuiltins.put_type, EvalMapBuiltins.put_elab, EvalMapBuiltins.put]
      | Builtin_get -> [EvalMapBuiltins.get_arity, EvalMapBuiltins.get_type, EvalMapBuiltins.get_elab, EvalMapBuiltins.get]
      | Builtin_remove -> [EvalMapBuiltins.remove_arity, EvalMapBuiltins.remove_type, EvalMapBuiltins.remove_elab, EvalMapBuiltins.remove]
      | Builtin_to_list -> [EvalMapBuiltins.to_list_arity, EvalMapBuiltins.to_list_type, EvalMapBuiltins.to_list_elab, EvalMapBuiltins.to_list]
      | Builtin_size -> [EvalMapBuiltins.size_arity, EvalMapBuiltins.size_type, EvalMapBuiltins.size_elab, EvalMapBuiltins.size]
    
      (* Integers *)
      | Builtin_lt -> [EvalIntBuiltins.eq_arity, EvalIntBuiltins.eq_type, EvalIntBuiltins.eq_elab, EvalIntBuiltins.lt;
                       EvalUintBuiltins.eq_arity, EvalUintBuiltins.eq_type, EvalUintBuiltins.eq_elab, EvalUintBuiltins.lt]
      | Builtin_add -> [EvalIntBuiltins.binop_arity, EvalIntBuiltins.binop_type, EvalIntBuiltins.binop_elab, EvalIntBuiltins.add;
                        EvalUintBuiltins.binop_arity, EvalUintBuiltins.binop_type, EvalUintBuiltins.binop_elab, EvalUintBuiltins.add]
      | Builtin_sub -> [EvalIntBuiltins.binop_arity, EvalIntBuiltins.binop_type, EvalIntBuiltins.binop_elab, EvalIntBuiltins.sub;
                        EvalUintBuiltins.binop_arity, EvalUintBuiltins.binop_type, EvalUintBuiltins.binop_elab, EvalUintBuiltins.sub]
      | Builtin_mul -> [EvalIntBuiltins.binop_arity, EvalIntBuiltins.binop_type, EvalIntBuiltins.binop_elab, EvalIntBuiltins.mul;
                        EvalUintBuiltins.binop_arity, EvalUintBuiltins.binop_type, EvalUintBuiltins.binop_elab, EvalUintBuiltins.mul]
      | Builtin_div -> [EvalIntBuiltins.binop_arity, EvalIntBuiltins.binop_type, EvalIntBuiltins.binop_elab, EvalIntBuiltins.div;
                        EvalUintBuiltins.binop_arity, EvalUintBuiltins.binop_type, EvalUintBuiltins.binop_elab, EvalUintBuiltins.div]
      | Builtin_rem -> [EvalIntBuiltins.binop_arity, EvalIntBuiltins.binop_type, EvalIntBuiltins.binop_elab, EvalIntBuiltins.rem;
                        EvalUintBuiltins.binop_arity, EvalUintBuiltins.binop_type, EvalUintBuiltins.binop_elab, EvalUintBuiltins.rem]
      | Builtin_pow -> [EvalIntBuiltins.pow_arity, EvalIntBuiltins.pow_type, EvalIntBuiltins.pow_elab, EvalIntBuiltins.pow;
                        EvalUintBuiltins.pow_arity, EvalUintBuiltins.pow_type, EvalUintBuiltins.pow_elab, EvalUintBuiltins.pow]
      | Builtin_isqrt -> [EvalUintBuiltins.isqrt_arity, EvalUintBuiltins.isqrt_type, EvalUintBuiltins.isqrt_elab, EvalUintBuiltins.isqrt]
    
      (* Signed integers specific builtins *)
      | Builtin_to_int32 -> [EvalIntBuiltins.to_int_arity, EvalIntBuiltins.to_int_type, EvalIntBuiltins.to_int_elab Bits32, EvalIntBuiltins.to_int32]
      | Builtin_to_int64 -> [EvalIntBuiltins.to_int_arity, EvalIntBuiltins.to_int_type, EvalIntBuiltins.to_int_elab Bits64, EvalIntBuiltins.to_int64]
      | Builtin_to_int128 -> [EvalIntBuiltins.to_int_arity, EvalIntBuiltins.to_int_type, EvalIntBuiltins.to_int_elab Bits128, EvalIntBuiltins.to_int128]
      | Builtin_to_int256 -> [EvalIntBuiltins.to_int_arity, EvalIntBuiltins.to_int_type, EvalIntBuiltins.to_int_elab Bits256, EvalIntBuiltins.to_int256]
    
      (* Unsigned integers specific builtins *)
      | Builtin_to_uint32 -> [
          EvalCryptoBuiltins.to_uint_arity, EvalCryptoBuiltins.to_uint_type Bits32, EvalCryptoBuiltins.to_uint_elab Bits32, EvalCryptoBuiltins.to_uint Bits32;
          EvalUintBuiltins.to_uint_arity, EvalUintBuiltins.to_uint_type, EvalUintBuiltins.to_uint_elab Bits32, EvalUintBuiltins.to_uint32
        ]
      | Builtin_to_uint64 -> [
          EvalCryptoBuiltins.to_uint_arity, EvalCryptoBuiltins.to_uint_type Bits64, EvalCryptoBuiltins.to_uint_elab Bits64, EvalCryptoBuiltins.to_uint Bits64;
          EvalUintBuiltins.to_uint_arity, EvalUintBuiltins.to_uint_type, EvalUintBuiltins.to_uint_elab Bits64, EvalUintBuiltins.to_uint64
        ]
      | Builtin_to_uint128 -> [
          EvalCryptoBuiltins.to_uint_arity, EvalCryptoBuiltins.to_uint_type Bits128, EvalCryptoBuiltins.to_uint_elab Bits128, EvalCryptoBuiltins.to_uint Bits128;
          EvalUintBuiltins.to_uint_arity, EvalUintBuiltins.to_uint_type, EvalUintBuiltins.to_uint_elab Bits128, EvalUintBuiltins.to_uint128
        ]
      | Builtin_to_uint256 -> [
          EvalCryptoBuiltins.to_uint_arity, EvalCryptoBuiltins.to_uint_type Bits256, EvalCryptoBuiltins.to_uint_elab Bits256, EvalCryptoBuiltins.to_uint Bits256;
          EvalUintBuiltins.to_uint_arity, EvalUintBuiltins.to_uint_type, EvalUintBuiltins.to_uint_elab Bits256, EvalUintBuiltins.to_uint256
        ]
      | Builtin_to_nat -> [EvalUintBuiltins.to_nat_arity, EvalUintBuiltins.to_nat_type, elab_id, EvalUintBuiltins.to_nat]

    [@@@ocamlformat "enable"]

    (* Dictionary lookup based on the operation name and type *)
    let find_builtin_op (op, rep) ~targtypes ~vargtypes =
      let finder = function
        | arity, optype, elab, exec ->
            if arity = List.length vargtypes then
              (* First: elaborate based on argument types *)
              let%bind type_elab = fromR @@ elab optype targtypes vargtypes in
              (* Second: check applicability *)
              let%bind res_type =
                fromR
                @@ fun_type_applies type_elab vargtypes ~lc:(ER.get_loc rep)
              in
              pure (res_type, exec)
            else fail0 @@ "Name or arity don't match"
      in
      let dict = eval_built_in_multidict op in
      let%bind _, (res_type, exec) =
        tryM dict ~f:finder ~msg:(fun () ->
            mk_error1
              (sprintf
                 "Type error: cannot apply \"%s\" built-in to argument(s) of \
                  type(s) %s%s."
                 (pp_builtin op)
                 ( if List.is_empty targtypes then ""
                 else sprintf "{%s} " (pp_typ_list_error targtypes) )
                 (pp_typ_list_error vargtypes))
              (ER.get_loc rep))
      in
      pure (res_type, exec)
  end
end<|MERGE_RESOLUTION|>--- conflicted
+++ resolved
@@ -835,13 +835,7 @@
 
     let contains_elab sc targs ts =
       match (targs, ts) with
-<<<<<<< HEAD
-      | [], [ MapType (kt, vt); _u ]
-        when is_address_type kt
-        ->
-=======
       | [], [ MapType (kt, vt); _u ] when is_address_type kt ->
->>>>>>> 5dbc0177
           (* Special case - need to treat kt as a ByStr20 *)
           elab_tfun_with_args_no_gas sc [ bystrx_typ Type.address_length; vt ]
       | _, _ -> MapBuiltins.contains_elab sc targs ts
@@ -856,12 +850,6 @@
     let put_elab sc targs ts =
       match (targs, ts) with
       | [], [ MapType (kt, vt); _kt'; _vt' ]
-<<<<<<< HEAD
-        when is_address_type kt || is_address_type vt
-        ->
-          (* Special case - need to treat kt and vt as a ByStr20 *)
-          elab_tfun_with_args_no_gas sc [ bystrx_typ Type.address_length; bystrx_typ Type.address_length ]
-=======
         when is_address_type kt || is_address_type vt ->
           (* Special case - need to treat kt and vt as a ByStr20 *)
           let new_kt =
@@ -871,7 +859,6 @@
             if is_address_type vt then bystrx_typ Type.address_length else vt
           in
           elab_tfun_with_args_no_gas sc [ new_kt; new_vt ]
->>>>>>> 5dbc0177
       | _, _ -> MapBuiltins.put_elab sc targs ts
 
     let put _ ls _ =
@@ -885,13 +872,7 @@
 
     let get_elab sc targs ts =
       match (targs, ts) with
-<<<<<<< HEAD
-      | [], [ MapType (kt, vt); _kt' ]
-        when is_address_type kt
-        ->
-=======
       | [], [ MapType (kt, vt); _kt' ] when is_address_type kt ->
->>>>>>> 5dbc0177
           (* Special case - need to treat kt and vt as a ByStr20 *)
           elab_tfun_with_args_no_gas sc [ bystrx_typ Type.address_length; vt ]
       | _, _ -> MapBuiltins.get_elab sc targs ts
@@ -909,13 +890,7 @@
 
     let remove_elab sc targs ts =
       match (targs, ts) with
-<<<<<<< HEAD
-      | [], [ MapType (kt, vt); _u ]
-        when is_address_type kt
-        ->
-=======
       | [], [ MapType (kt, vt); _u ] when is_address_type kt ->
->>>>>>> 5dbc0177
           (* Special case - need to treat kt and vt as a ByStr20 *)
           elab_tfun_with_args_no_gas sc [ bystrx_typ Type.address_length; vt ]
       | _, _ -> MapBuiltins.remove_elab sc targs ts
