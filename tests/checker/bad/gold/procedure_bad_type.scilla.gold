{
  "gas_remaining": "8000",
  "errors": [
    {
      "error_message":
        "Type mismatch: Int32 expected, but List (Bool) provided.",
      "start_location": {
        "file": "checker/bad/procedure_bad_type.scilla",
        "line": 17,
        "column": 3
      },
      "end_location": { "file": "", "line": 0, "column": 0 }
<<<<<<< HEAD
    },
    {
      "error_message":
        "Type unassignable: Int32 expected, but List (Bool) provided.",
      "start_location": { "file": "", "line": 0, "column": 0 },
      "end_location": { "file": "", "line": 0, "column": 0 }
=======
>>>>>>> 4ef03331
    }
  ],
  "warnings": []
}<|MERGE_RESOLUTION|>--- conflicted
+++ resolved
@@ -3,22 +3,13 @@
   "errors": [
     {
       "error_message":
-        "Type mismatch: Int32 expected, but List (Bool) provided.",
+        "Type unassignable: Int32 expected, but List (Bool) provided.",
       "start_location": {
         "file": "checker/bad/procedure_bad_type.scilla",
         "line": 17,
         "column": 3
       },
       "end_location": { "file": "", "line": 0, "column": 0 }
-<<<<<<< HEAD
-    },
-    {
-      "error_message":
-        "Type unassignable: Int32 expected, but List (Bool) provided.",
-      "start_location": { "file": "", "line": 0, "column": 0 },
-      "end_location": { "file": "", "line": 0, "column": 0 }
-=======
->>>>>>> 4ef03331
     }
   ],
   "warnings": []
