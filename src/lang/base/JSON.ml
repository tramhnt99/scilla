(*
  This file is part of scilla.

  Copyright (c) 2018 - present Zilliqa Research Pvt. Ltd.

  scilla is free software: you can redistribute it and/or modify it under the
  terms of the GNU General Public License as published by the Free Software
  Foundation, either version 3 of the License, or (at your option) any later
  version.

  scilla is distributed in the hope that it will be useful, but WITHOUT ANY
  WARRANTY; without even the implied warranty of MERCHANTABILITY or FITNESS FOR
  A PARTICULAR PURPOSE.  See the GNU General Public License for more details.

  You should have received a copy of the GNU General Public License along with
  scilla.  If not, see <http://www.gnu.org/licenses/>.
*)


open Syntax
open ErrorUtils
open ParserUtil
open Core
open Yojson
open ContractUtil.MessagePayload
open Datatypes
open TypeUtil
open PrimTypes
open BuiltIns

module JSONTypeUtilities = TypeUtilities (ParserRep) (ParserRep)
module JSONBuiltIns = ScillaBuiltIns (ParserRep) (ParserRep)

open JSONTypeUtilities

(****************************************************************)
(*                    Exception wrappers                        *)
(****************************************************************)

let from_file f =
  try Basic.from_file f
  with
  | Yojson.Json_error s -> raise (mk_invalid_json s)

let parse_typ_exn t = 
<<<<<<< HEAD
  match FrontEndParser.parse_type t with
  | Error _ -> raise (mk_invalid_json (sprintf "Invalid type in json: %s\n" t))
  | Ok s -> s
=======
  (try FrontEndParser.parse_type t
   with _ ->
     raise (mk_invalid_json (sprintf "Invalid type in json: %s\n" t)))
>>>>>>> 830a9433

let member_exn m j =
  let open Basic.Util in
  let v = member m j in
  match v with
  | `Null -> raise (mk_invalid_json ("Member '" ^ m ^ "' not found in json"))
  | j -> j

(* Given a literal, return its full type name *)
let literal_type_exn l =
  let t = literal_type l in
  match t with
  | Error emsg ->
    raise (Invalid_json (emsg))
  | Ok s->
    pp_typ s

let build_prim_lit_exn t v =
<<<<<<< HEAD
  let exn () = mk_invalid_json ("Invalid " ^ (pp_typ t) ^ " value " ^ v ^ " in JSON") in
  match t with
  | PrimType pt ->
      (match build_prim_literal pt v with
      | Some v' -> v'
      | None -> raise (exn ()))
  | _ -> raise (exn ())
=======
  let exn_wrapper t v r = 
    match v with
    | None -> raise (mk_invalid_json ("Invalid " ^ (pp_typ t) ^ " value " ^ r ^ " in JSON"))
    | Some v' -> v'
  in
  exn_wrapper t (build_prim_literal t v) v
>>>>>>> 830a9433

let constr_pattern_arg_types_exn dt cname =
  match constr_pattern_arg_types dt cname with
  | Error emsg -> raise (Invalid_json (emsg))
  | Ok s ->s

(****************************************************************)
(*                    JSON parsing                              *)
(****************************************************************)

let rec json_to_adttyps tjs =
  let open Basic.Util in
  match tjs with
  | (tj :: tr) ->
    let tjs = to_string tj in
    let t = parse_typ_exn tjs in
    let trem = json_to_adttyps tr in
    t :: trem
  | _ -> []

let rec json_to_adtargs cname tlist ajs =
  let verify_args_exn cname provided expected =
    if provided <> expected then
      let p = Int.to_string provided in
      let e = Int.to_string expected in
      raise (mk_invalid_json ("Malformed ADT constructor " ^ cname ^ 
                              ": expected " ^ e ^ " args, but provided " ^ p ^ "."))
  in
  let dt =
    (match DataTypeDictionary.lookup_constructor cname with
     | Error emsg ->
       raise (Invalid_json (emsg))
     | Ok (r, _) ->
       r
    ) in
  (* For each component literal of our ADT, calculate it's type.
   * This is essentially using DataTypes.constr_tmap and substituting safely. *)
  let tmap = constr_pattern_arg_types_exn (ADT(dt.tname, tlist)) cname in
  verify_args_exn cname (List.length ajs) (List.length tmap);
  let llist = List.map2_exn tmap ajs ~f:(fun t j -> json_to_lit t j) in
  ADTValue(cname, tlist, llist)

and read_adt_json name j tlist_verify =
  let open Basic.Util in
  let dt =
    (match DataTypeDictionary.lookup_name name with
     | Error emsg ->
       raise (Invalid_json (emsg))
     | Ok r ->
       r
    ) in
  let res = match j with
    | `List vli ->
      (* We make an exception for Lists, allowing them to be stored flatly. *)
      if dt.tname <> "List" then
        raise (Invalid_json (mk_error0 "ADT value is a JSON array, but type is not List"))
      else
        let etyp = List.nth_exn tlist_verify 0 in
        List.fold_right vli
          ~f:(fun vl acc -> (ADTValue("Cons", [etyp], [(json_to_lit etyp vl);acc])))
          ~init:(ADTValue("Nil", [etyp], []))
    | `Assoc _ ->
      let constr = member_exn "constructor" j |> to_string in
      let dt' =
        (match DataTypeDictionary.lookup_constructor constr with
         | Error emsg ->
           raise (Invalid_json (emsg))
         | Ok (r, _) ->
           r
        ) in
      if (dt <> dt') then
        raise (mk_invalid_json ("ADT type " ^ dt.tname ^ " does not match constructor " ^ constr));
      let argtypes = member_exn "argtypes" j |> to_list in
      let arguments = member_exn "arguments" j |> to_list in
      let tlist = json_to_adttyps argtypes in
      json_to_adtargs constr tlist arguments
    | _ -> raise (mk_invalid_json ("JSON parsing: error parsing ADT " ^ name))
  in
  (* match tlist1 with adt's tlist. *)
  let verify_exn name tlist1 adt =
    match adt with
    | ADTValue (_, tlist2, _) ->
      if type_equiv_list tlist1 tlist2 then ()
      else
        let expected = pp_typ_list tlist1 in
        let observed = pp_typ_list tlist2 in
        raise (mk_invalid_json ("Type mismatch in parsing ADT " ^ name ^ 
                                ". Expected: " ^ expected ^ " vs Observed: " ^ observed))
    | _ -> raise (mk_invalid_json ("Type mismatch in parsing ADT " ^ name))
  in
  (* verify built ADT *)
  verify_exn name tlist_verify res;
  (* return built ADT *)
  res

(* Map is a `List of `Assoc jsons, with
 * the first `Assoc specifying the map's from/to types.*)
and read_map_json kt vt j =
  match j with
  | `List vli ->
    let m = Caml.Hashtbl.create (List.length vli) in
    let _ = mapvalues_from_json m kt vt vli in
    Map ((kt, vt), m)
  | `Null -> Map ((kt, vt), Caml.Hashtbl.create 0)
  | _ -> raise (mk_invalid_json ("JSON parsing: error parsing Map"))

and mapvalues_from_json m kt vt l =
  let open Basic.Util in
  List.iter l ~f:(fun first ->
      let kjson = member_exn "key" first in
      let keylit =
        (match kt with
         | PrimType _ ->
           build_prim_lit_exn kt (to_string kjson)
         | _ -> raise (mk_invalid_json ("Key in Map JSON is not a PrimType"))
        ) in
      let vjson = member_exn "val" first in
      let vallit = json_to_lit vt vjson in
      Caml.Hashtbl.replace m keylit vallit
    )

and json_to_lit t v =
  let open Basic.Util in
  match t with
  | MapType (kt, vt) ->
    let vl = read_map_json kt vt v in
    vl
  | ADT (name, tlist) ->
    let vl = read_adt_json name v tlist in
    vl
  | _ ->  
    let tv = build_prim_lit_exn t (to_string v) in
    tv

let jobj_to_statevar json =
  let open Basic.Util in
  let n = member_exn "vname" json |> to_string in
  let tstring = member_exn "type" json |> to_string in
  let t = parse_typ_exn tstring in
  let v = member_exn "value" json in
  if GlobalConfig.validate_json () (* TODO: Add command line flag. *)
  then
    (n, json_to_lit t v)
  else
    (n, JSONParser.parse_json t v)


(****************************************************************)
(*                    JSON printing                             *)
(****************************************************************)

(* let state_to_json state =
   let (vname, lit) = state in
   (* let tstart = Unix.gettimeofday() in *)
   let litpair = (literal_to_json lit) in
   (* let tend = Unix.gettimeofday() in *)
   (* let _ = Printf.printf "assoc:%f\n" (Core.Float.sub tend tstart) in *)

   let assoc = `Assoc [ 
      ("vname", `String vname) ; 
      ("type", `String (literal_type_exn lit));
      (* ("value", litpair) *)
      ("value", `String "100")
    ] in
   assoc *)

open PrettyPrinters
let state_to_json state =
  let (vname, lit) = state in
  (* let tstart = Unix.gettimeofday() in *)
  let litpair = (literal_to_json lit) in
  (* let tend = Unix.gettimeofday() in *)
  (* let _ = Printf.printf "assoc:%f\n" (Core.Float.sub tend tstart) in *)

  let assoc = `Assoc [ 
      ("vname", `String vname) ; 
      ("type", `String (literal_type_exn lit));
      ("value", litpair)
    ] in
  assoc

let rec slist_to_json l = 
  match l with
  | [] -> []
  | s :: remaining -> 
    let sj = state_to_json s in
    let remj = slist_to_json remaining in
    sj :: remj

let get_string_literal l =
  match l with
  | StringLit sl -> Some sl
  | _ -> None

let get_uint_literal l =
  match l with
  | UintLit il -> Some (string_of_uint_lit il)
  | _ -> None

let get_address_literal l =
  match l with
  | ByStrX(len, al) when len = address_length -> Some al
  | _ -> None


(****************************************************************)
(*               JSON Utilities Entry Points                    *)
(****************************************************************)

module ContractState = struct

  (** Returns a list of (vname:string,value:literal) items
      Invalid inputs in the json are ignored **)
  let get_json_data filename  =
    let json = from_file filename in
    (* input json is a list of key/value pairs *)
    let jlist = json |> Basic.Util.to_list in
    List.map jlist ~f:jobj_to_statevar

  (* Get a json object from given states *)
  let state_to_json states = 
    let jsonl = slist_to_json states in
    Printf.printf "kjson:%f\n" (!PrettyPrinters.kjson_counter);
    Printf.printf "vjson:%f\n" (!PrettyPrinters.vjson_counter);
    Printf.printf "kvjson:%f\n" (!PrettyPrinters.kvjson_counter);
    Printf.printf "concat:%f\n" (!PrettyPrinters.concat_counter);
    Printf.printf "fold:%f\n" (!PrettyPrinters.fold_counter);
    `List jsonl

  (** 
    ** Prints a list of state variables (string, literal)
    ** as a json and returns it as a string.
    ** pp enables pretty printing.
    **)
  let state_to_string ?(pp = false) states =
    let json = state_to_json states in
    if pp
    then
      pretty_to_string json
    else
      to_string json

(* Given an init.json, return extlib fields *)
let get_init_extlibs filename =
  let allf = get_json_data filename in
  let extlibs = List.filter allf ~f:(fun (name, _) -> name = ContractUtil.extlibs_label) in
  match extlibs with
  | [] -> []
  | [(_, lit)] ->
    (match Datatypes.scilla_list_to_ocaml lit with
    | Error _ -> raise (mk_invalid_json ("Invalid " ^ ContractUtil.extlibs_label ^ " entry in init json" ^ filename))
    | Ok lit' ->
      (* lit' is a list of `Pair` literals. convert them to OCaml pairs. *)
      List.map lit' ~f:(fun sp ->
        match sp with
        | ADTValue ("Pair", [t1; t2], [StringLit name; ByStrX (addrlen, addr)]) when
          t1 = PrimTypes.string_typ && 
          t2 = (PrimTypes.bystrx_typ address_length) &&
          addrlen = address_length ->
          (name, addr)
        | _ -> raise (mk_invalid_json ("Invalid " ^ ContractUtil.extlibs_label ^ " entry in init json" ^ filename))
      )
    )
  | _ -> raise (mk_invalid_json ("Multiple " ^ ContractUtil.extlibs_label ^ " entries in init json "^ filename))

end

module Message = struct

  (** Parses and returns a list of (pname,pval), with
      "_tag" and "_amount" at the beginning of this list.
      Invalid inputs in the json are ignored **)
  let get_json_data filename =
    let open Basic.Util in
    let json = from_file filename in
    let tags = member_exn tag_label json |> to_string in
    let amounts = member_exn amount_label json |> to_string in
    let senders = member_exn sender_label json |> to_string in
    (* Make tag, amount and sender into a literal *)
    let tag = (tag_label, build_prim_lit_exn PrimTypes.string_typ tags) in
    let amount = (amount_label, build_prim_lit_exn PrimTypes.uint128_typ amounts) in
    let sender = (sender_label, build_prim_lit_exn (PrimTypes.bystrx_typ address_length) senders) in
    let pjlist = member_exn "params" json |> to_list in
    let params = List.map pjlist ~f:jobj_to_statevar in
    tag :: amount :: sender :: params

  (* Same as message_to_jstring, but instead gives out raw json, not it's string *)
  let message_to_json message =
    (* extract out "_tag", "_amount", "_accepted" and "_recipient" parts of the message *)
    let (_, taglit) = List.find_exn message ~f:(fun (x, _) -> x = tag_label) in
    let (_, amountlit) = List.find_exn message ~f:(fun (x, _) -> x = amount_label) in
    (* message_to_json may be used to print both output and input message. Choose label accordingly. *)
    let (toORfrom, tofromlit) = List.find_exn message ~f:(fun (x, _) -> x = recipient_label || x = sender_label) in
    let tofrom_label = if toORfrom = recipient_label then recipient_label else sender_label in
    let tags = get_string_literal taglit in
    let amounts = get_uint_literal amountlit in
    let tofroms = get_address_literal tofromlit in
    (* Get a list without any of these components *)
    let filtered_list = List.filter message 
        ~f:(fun (x, _) -> not ((x = tag_label) || (x = amount_label) || (x = recipient_label))) in
    `Assoc [(tag_label, `String (BatOption.get tags)); 
            (amount_label, `String (BatOption.get amounts));
            (tofrom_label, `String (BatOption.get tofroms));
            ("params", `List (slist_to_json filtered_list))] 

  (** 
   ** Prints a message (string, literal) as a json to the 
   ** and returns the string. pp enables pretty printing.
   ** The difference b/w this and the one in ContractState 
   ** is that this has a mandatory "_tag" and "_amount" field,
   ** with the actual params themselves in an array json with
   ** name "params" (as described in comment in .mli file).
   **)
  let message_to_jstring ?(pp = false) message =
    let j = message_to_json message in
    if pp
    then
      Basic.pretty_to_string j
    else
      Basic.to_string j

end

module BlockChainState = struct

  (**  Returns a list of (vname:string,value:literal) items
   **  from the json in the input filename. **)
  let get_json_data filename  =
    let json = from_file filename in
    (* input json is a list of key/value pairs *)
    let jlist = json |> Basic.Util.to_list in
    List.map jlist ~f:jobj_to_statevar
    (* Validation against pre-defined block state variables
       is done in `Eval.check_blockchain_entries`  *)

end

module ContractInfo = struct
  open ParserUtil.ParsedSyntax

  let get_json cmver (contr : contract) (event_info : (string * (string * typ) list) list) =
    (* 0. contract version *)
    let verj = ("scilla_major_version", `String (Int.to_string cmver)) in
    (* 1. contract name *)
    let namej = ("vname", `String (get_id contr.cname)) in
    (* 2. parameters *)
    let paraml = contr.cparams in
    let paramlj = List.map paraml ~f: (fun (i, t) ->
        `Assoc [("vname", `String (get_id i)); ("type", `String (pp_typ t))]) in
    let paramj = ("params", `List paramlj) in
    (* 3. fields *)
    let fieldsl = contr.cfields in
    let fieldslj = List.map fieldsl ~f: (fun (i, t, _) ->
        `Assoc [("vname", `String (get_id i)); ("type", `String (pp_typ t))]) in
    let fieldsj = ("fields", `List fieldslj) in
    (* 4. transitions *)
    let transl = contr.ctrans in
    let translj = List.map transl ~f: (fun t ->
        (* 4a. transition name *)
        let namej = ("vname", `String (get_id t.tname)) in
        (* 4b. transition parameters *)
        let paraml = t.tparams in
        let paramlj = List.map paraml ~f: (fun (i, t) ->
            `Assoc[("vname", `String (get_id i)); ("type", `String (pp_typ t))]) in
        let paramj = ("params", `List paramlj) in
        `Assoc (namej :: paramj :: [] )) in

    let transj = ("transitions", `List translj) in
    (* 5. event info *)
    let eventslj = List.map event_info ~f: (fun (eventname, plist) ->
        let namej = ("vname", `String (eventname)) in
        let paramlj = List.map plist ~f: (fun (pname, ptype) ->
            `Assoc [("vname", `String pname); ("type", `String (pp_typ ptype))]) in
        let paramj = ("params", `List paramlj) in
        `Assoc (namej :: paramj :: [])
      ) in
    let eventsj = ("events", `List eventslj) in

<<<<<<< HEAD
    (* 6. ADTs information. *)
    let adts_to_json (alist : adt list) =
      let jlist = List.map alist ~f:(fun a ->
        let tname = `String a.tname in
        let tparams  = `List (List.map a.tparams ~f:(fun t -> `String t)) in
        let tmap = `List (List.map a.tconstr ~f:(fun ctr ->
          let tsj =
            match DataTypeDictionary.constr_tmap a ctr.cname with
            | Some ts ->
              `List (List.map ts ~f:(fun t -> `String(pp_typ t)))
            | None ->
              `List []
          in
          `Assoc [("cname", `String ctr.cname); ("argtypes", tsj)]
        )) in
        `Assoc [("tname", tname); ("tparams", tparams); ("tmap", tmap)]
      ) in
      `List jlist
    in
    let adtsj = ("ADTs", adts_to_json (DataTypeDictionary.get_all_adts ())) in

    let finalj = `Assoc (verj :: namej :: paramj :: fieldsj :: transj :: eventsj :: adtsj :: []) in
      finalj
    
    let get_string cver (contr : contract) (event_info : (string * (string * typ) list) list) =
      pretty_to_string (get_json cver contr event_info)
=======
    let finalj = `Assoc (verj :: namej :: paramj :: fieldsj :: transj :: eventsj :: []) in
    finalj

  let get_string cver (contr : contract) (event_info : (string * (string * typ) list) list) =
    pretty_to_string (get_json cver contr event_info)
>>>>>>> 830a9433

end

module Event = struct

  (* Same as Event_to_jstring, but instead gives out raw json, not it's string *)
  let event_to_json e =
    (* extract out "_eventname" from the message *)
    let (_, eventnamelit) = List.find_exn e ~f:(fun (x, _) -> x = eventname_label) in
    let eventnames = get_string_literal eventnamelit in
    (* Get a list without the extracted components *)
    let filtered_list = List.filter e ~f:(fun (x, _) -> not (x = eventname_label)) in
    `Assoc [(eventname_label, `String (BatOption.get eventnames));
            ("params", `List (slist_to_json filtered_list))] 

  (** 
   ** Prints a Event (string, (string, literal) list) as a json to the 
   ** and returns the string. pp enables pretty printing.
   **)
  let event_to_jstring ?(pp = false) event =
    let j = event_to_json event in
    if pp
    then
      Basic.pretty_to_string j
    else
      Basic.to_string j

end

module CashflowInfo = struct

<<<<<<< HEAD
  let get_json (param_field_tags, ctr_tags) =
    `Assoc [("State variables",
             `List
                (List.map
                   param_field_tags
                   ~f:(fun (i, t) ->
                       `Assoc [("field", `String i);
                               ("tag", `String t)]))) ;
            ("ADT constructors",
             `List
               (List.map ctr_tags
                  ~f:(fun (adt, ctrs) ->
                      `Assoc [(adt,
                               `List (List.map ctrs ~f:(fun (i, ts) ->
                                   `Assoc [("constructor", `String i);
                                           ("tags",
                                            `List (List.map ts ~f:(fun t -> `String t)))])))])))]
  
=======
  let get_json tags =
    `List
      (List.map
         tags
         ~f:(fun (i, t) ->
             `Assoc [("field", `String i);
                     ("tag", `String t)]))

>>>>>>> 830a9433
end<|MERGE_RESOLUTION|>--- conflicted
+++ resolved
@@ -2,16 +2,16 @@
   This file is part of scilla.
 
   Copyright (c) 2018 - present Zilliqa Research Pvt. Ltd.
-
+  
   scilla is free software: you can redistribute it and/or modify it under the
   terms of the GNU General Public License as published by the Free Software
   Foundation, either version 3 of the License, or (at your option) any later
   version.
-
+ 
   scilla is distributed in the hope that it will be useful, but WITHOUT ANY
   WARRANTY; without even the implied warranty of MERCHANTABILITY or FITNESS FOR
   A PARTICULAR PURPOSE.  See the GNU General Public License for more details.
-
+ 
   You should have received a copy of the GNU General Public License along with
   scilla.  If not, see <http://www.gnu.org/licenses/>.
 *)
@@ -39,19 +39,13 @@
 
 let from_file f =
   try Basic.from_file f
-  with
-  | Yojson.Json_error s -> raise (mk_invalid_json s)
+    with
+    | Yojson.Json_error s -> raise (mk_invalid_json s)
 
 let parse_typ_exn t = 
-<<<<<<< HEAD
   match FrontEndParser.parse_type t with
   | Error _ -> raise (mk_invalid_json (sprintf "Invalid type in json: %s\n" t))
   | Ok s -> s
-=======
-  (try FrontEndParser.parse_type t
-   with _ ->
-     raise (mk_invalid_json (sprintf "Invalid type in json: %s\n" t)))
->>>>>>> 830a9433
 
 let member_exn m j =
   let open Basic.Util in
@@ -70,7 +64,6 @@
     pp_typ s
 
 let build_prim_lit_exn t v =
-<<<<<<< HEAD
   let exn () = mk_invalid_json ("Invalid " ^ (pp_typ t) ^ " value " ^ v ^ " in JSON") in
   match t with
   | PrimType pt ->
@@ -78,14 +71,6 @@
       | Some v' -> v'
       | None -> raise (exn ()))
   | _ -> raise (exn ())
-=======
-  let exn_wrapper t v r = 
-    match v with
-    | None -> raise (mk_invalid_json ("Invalid " ^ (pp_typ t) ^ " value " ^ r ^ " in JSON"))
-    | Some v' -> v'
-  in
-  exn_wrapper t (build_prim_literal t v) v
->>>>>>> 830a9433
 
 let constr_pattern_arg_types_exn dt cname =
   match constr_pattern_arg_types dt cname with
@@ -100,10 +85,10 @@
   let open Basic.Util in
   match tjs with
   | (tj :: tr) ->
-    let tjs = to_string tj in
-    let t = parse_typ_exn tjs in
-    let trem = json_to_adttyps tr in
-    t :: trem
+      let tjs = to_string tj in
+      let t = parse_typ_exn tjs in
+      let trem = json_to_adttyps tr in
+      t :: trem
   | _ -> []
 
 let rec json_to_adtargs cname tlist ajs =
@@ -112,57 +97,57 @@
       let p = Int.to_string provided in
       let e = Int.to_string expected in
       raise (mk_invalid_json ("Malformed ADT constructor " ^ cname ^ 
-                              ": expected " ^ e ^ " args, but provided " ^ p ^ "."))
+        ": expected " ^ e ^ " args, but provided " ^ p ^ "."))
   in
   let dt =
-    (match DataTypeDictionary.lookup_constructor cname with
-     | Error emsg ->
-       raise (Invalid_json (emsg))
-     | Ok (r, _) ->
-       r
-    ) in
+  (match DataTypeDictionary.lookup_constructor cname with
+  | Error emsg ->
+    raise (Invalid_json (emsg))
+  | Ok (r, _) ->
+    r
+  ) in
   (* For each component literal of our ADT, calculate it's type.
    * This is essentially using DataTypes.constr_tmap and substituting safely. *)
   let tmap = constr_pattern_arg_types_exn (ADT(dt.tname, tlist)) cname in
   verify_args_exn cname (List.length ajs) (List.length tmap);
   let llist = List.map2_exn tmap ajs ~f:(fun t j -> json_to_lit t j) in
-  ADTValue(cname, tlist, llist)
+    ADTValue(cname, tlist, llist)
 
 and read_adt_json name j tlist_verify =
   let open Basic.Util in
   let dt =
-    (match DataTypeDictionary.lookup_name name with
-     | Error emsg ->
-       raise (Invalid_json (emsg))
-     | Ok r ->
-       r
+  (match DataTypeDictionary.lookup_name name with
+    | Error emsg ->
+      raise (Invalid_json (emsg))
+    | Ok r ->
+      r
     ) in
   let res = match j with
-    | `List vli ->
-      (* We make an exception for Lists, allowing them to be stored flatly. *)
-      if dt.tname <> "List" then
-        raise (Invalid_json (mk_error0 "ADT value is a JSON array, but type is not List"))
-      else
-        let etyp = List.nth_exn tlist_verify 0 in
-        List.fold_right vli
-          ~f:(fun vl acc -> (ADTValue("Cons", [etyp], [(json_to_lit etyp vl);acc])))
-          ~init:(ADTValue("Nil", [etyp], []))
-    | `Assoc _ ->
+  | `List vli ->
+    (* We make an exception for Lists, allowing them to be stored flatly. *)
+    if dt.tname <> "List" then
+      raise (Invalid_json (mk_error0 "ADT value is a JSON array, but type is not List"))
+    else
+      let etyp = List.nth_exn tlist_verify 0 in
+      List.fold_right vli
+        ~f:(fun vl acc -> (ADTValue("Cons", [etyp], [(json_to_lit etyp vl);acc])))
+        ~init:(ADTValue("Nil", [etyp], []))
+  | `Assoc _ ->
       let constr = member_exn "constructor" j |> to_string in
       let dt' =
-        (match DataTypeDictionary.lookup_constructor constr with
-         | Error emsg ->
-           raise (Invalid_json (emsg))
-         | Ok (r, _) ->
-           r
-        ) in
+      (match DataTypeDictionary.lookup_constructor constr with
+      | Error emsg ->
+        raise (Invalid_json (emsg))
+      | Ok (r, _) ->
+        r
+      ) in
       if (dt <> dt') then
         raise (mk_invalid_json ("ADT type " ^ dt.tname ^ " does not match constructor " ^ constr));
       let argtypes = member_exn "argtypes" j |> to_list in
       let arguments = member_exn "arguments" j |> to_list in
       let tlist = json_to_adttyps argtypes in
-      json_to_adtargs constr tlist arguments
-    | _ -> raise (mk_invalid_json ("JSON parsing: error parsing ADT " ^ name))
+        json_to_adtargs constr tlist arguments
+  | _ -> raise (mk_invalid_json ("JSON parsing: error parsing ADT " ^ name))
   in
   (* match tlist1 with adt's tlist. *)
   let verify_exn name tlist1 adt =
@@ -170,55 +155,55 @@
     | ADTValue (_, tlist2, _) ->
       if type_equiv_list tlist1 tlist2 then ()
       else
-        let expected = pp_typ_list tlist1 in
-        let observed = pp_typ_list tlist2 in
-        raise (mk_invalid_json ("Type mismatch in parsing ADT " ^ name ^ 
-                                ". Expected: " ^ expected ^ " vs Observed: " ^ observed))
+      let expected = pp_typ_list tlist1 in
+      let observed = pp_typ_list tlist2 in
+      raise (mk_invalid_json ("Type mismatch in parsing ADT " ^ name ^ 
+                ". Expected: " ^ expected ^ " vs Observed: " ^ observed))
     | _ -> raise (mk_invalid_json ("Type mismatch in parsing ADT " ^ name))
   in
-  (* verify built ADT *)
-  verify_exn name tlist_verify res;
-  (* return built ADT *)
-  res
+    (* verify built ADT *)
+    verify_exn name tlist_verify res;
+    (* return built ADT *)
+    res
 
 (* Map is a `List of `Assoc jsons, with
  * the first `Assoc specifying the map's from/to types.*)
 and read_map_json kt vt j =
   match j with
   | `List vli ->
-    let m = Caml.Hashtbl.create (List.length vli) in
-    let _ = mapvalues_from_json m kt vt vli in
-    Map ((kt, vt), m)
+     let m = Caml.Hashtbl.create (List.length vli) in
+     let _ = mapvalues_from_json m kt vt vli in
+     Map ((kt, vt), m)
   | `Null -> Map ((kt, vt), Caml.Hashtbl.create 0)
   | _ -> raise (mk_invalid_json ("JSON parsing: error parsing Map"))
-
+ 
 and mapvalues_from_json m kt vt l =
   let open Basic.Util in
   List.iter l ~f:(fun first ->
-      let kjson = member_exn "key" first in
-      let keylit =
-        (match kt with
-         | PrimType _ ->
-           build_prim_lit_exn kt (to_string kjson)
-         | _ -> raise (mk_invalid_json ("Key in Map JSON is not a PrimType"))
+    let kjson = member_exn "key" first in
+    let keylit =
+      (match kt with
+        | PrimType _ ->
+          build_prim_lit_exn kt (to_string kjson)
+        | _ -> raise (mk_invalid_json ("Key in Map JSON is not a PrimType"))
         ) in
-      let vjson = member_exn "val" first in
-      let vallit = json_to_lit vt vjson in
-      Caml.Hashtbl.replace m keylit vallit
-    )
+    let vjson = member_exn "val" first in
+    let vallit = json_to_lit vt vjson in
+    Caml.Hashtbl.replace m keylit vallit
+  )
 
 and json_to_lit t v =
   let open Basic.Util in
   match t with
   | MapType (kt, vt) ->
     let vl = read_map_json kt vt v in
-    vl
+      vl
   | ADT (name, tlist) ->
     let vl = read_adt_json name v tlist in
-    vl
+      vl
   | _ ->  
     let tv = build_prim_lit_exn t (to_string v) in
-    tv
+      tv
 
 let jobj_to_statevar json =
   let open Basic.Util in
@@ -261,8 +246,8 @@
   (* let _ = Printf.printf "assoc:%f\n" (Core.Float.sub tend tstart) in *)
 
   let assoc = `Assoc [ 
-      ("vname", `String vname) ; 
-      ("type", `String (literal_type_exn lit));
+    ("vname", `String vname) ; 
+    ("type", `String (literal_type_exn lit));
       ("value", litpair)
     ] in
   assoc
@@ -273,7 +258,7 @@
   | s :: remaining -> 
     let sj = state_to_json s in
     let remj = slist_to_json remaining in
-    sj :: remj
+      sj :: remj
 
 let get_string_literal l =
   match l with
@@ -298,16 +283,16 @@
 module ContractState = struct
 
   (** Returns a list of (vname:string,value:literal) items
-      Invalid inputs in the json are ignored **)
+    Invalid inputs in the json are ignored **)
   let get_json_data filename  =
-    let json = from_file filename in
-    (* input json is a list of key/value pairs *)
-    let jlist = json |> Basic.Util.to_list in
+  let json = from_file filename in
+  (* input json is a list of key/value pairs *)
+  let jlist = json |> Basic.Util.to_list in
     List.map jlist ~f:jobj_to_statevar
 
   (* Get a json object from given states *)
   let state_to_json states = 
-    let jsonl = slist_to_json states in
+  let jsonl = slist_to_json states in
     Printf.printf "kjson:%f\n" (!PrettyPrinters.kjson_counter);
     Printf.printf "vjson:%f\n" (!PrettyPrinters.vjson_counter);
     Printf.printf "kvjson:%f\n" (!PrettyPrinters.kvjson_counter);
@@ -316,17 +301,17 @@
     `List jsonl
 
   (** 
-    ** Prints a list of state variables (string, literal)
-    ** as a json and returns it as a string.
-    ** pp enables pretty printing.
-    **)
+  ** Prints a list of state variables (string, literal)
+  ** as a json and returns it as a string.
+  ** pp enables pretty printing.
+  **)
   let state_to_string ?(pp = false) states =
-    let json = state_to_json states in
-    if pp
-    then
-      pretty_to_string json
-    else
-      to_string json
+  let json = state_to_json states in
+  if pp
+  then
+    pretty_to_string json
+  else
+    to_string json
 
 (* Given an init.json, return extlib fields *)
 let get_init_extlibs filename =
@@ -356,56 +341,56 @@
 module Message = struct
 
   (** Parses and returns a list of (pname,pval), with
-      "_tag" and "_amount" at the beginning of this list.
-      Invalid inputs in the json are ignored **)
+  "_tag" and "_amount" at the beginning of this list.
+  Invalid inputs in the json are ignored **)
   let get_json_data filename =
-    let open Basic.Util in
-    let json = from_file filename in
-    let tags = member_exn tag_label json |> to_string in
-    let amounts = member_exn amount_label json |> to_string in
-    let senders = member_exn sender_label json |> to_string in
-    (* Make tag, amount and sender into a literal *)
-    let tag = (tag_label, build_prim_lit_exn PrimTypes.string_typ tags) in
-    let amount = (amount_label, build_prim_lit_exn PrimTypes.uint128_typ amounts) in
-    let sender = (sender_label, build_prim_lit_exn (PrimTypes.bystrx_typ address_length) senders) in
-    let pjlist = member_exn "params" json |> to_list in
-    let params = List.map pjlist ~f:jobj_to_statevar in
+  let open Basic.Util in
+  let json = from_file filename in
+  let tags = member_exn tag_label json |> to_string in
+  let amounts = member_exn amount_label json |> to_string in
+  let senders = member_exn sender_label json |> to_string in
+  (* Make tag, amount and sender into a literal *)
+  let tag = (tag_label, build_prim_lit_exn PrimTypes.string_typ tags) in
+  let amount = (amount_label, build_prim_lit_exn PrimTypes.uint128_typ amounts) in
+  let sender = (sender_label, build_prim_lit_exn (PrimTypes.bystrx_typ address_length) senders) in
+  let pjlist = member_exn "params" json |> to_list in
+  let params = List.map pjlist ~f:jobj_to_statevar in
     tag :: amount :: sender :: params
 
   (* Same as message_to_jstring, but instead gives out raw json, not it's string *)
   let message_to_json message =
-    (* extract out "_tag", "_amount", "_accepted" and "_recipient" parts of the message *)
-    let (_, taglit) = List.find_exn message ~f:(fun (x, _) -> x = tag_label) in
-    let (_, amountlit) = List.find_exn message ~f:(fun (x, _) -> x = amount_label) in
-    (* message_to_json may be used to print both output and input message. Choose label accordingly. *)
-    let (toORfrom, tofromlit) = List.find_exn message ~f:(fun (x, _) -> x = recipient_label || x = sender_label) in
-    let tofrom_label = if toORfrom = recipient_label then recipient_label else sender_label in
-    let tags = get_string_literal taglit in
-    let amounts = get_uint_literal amountlit in
-    let tofroms = get_address_literal tofromlit in
-    (* Get a list without any of these components *)
-    let filtered_list = List.filter message 
-        ~f:(fun (x, _) -> not ((x = tag_label) || (x = amount_label) || (x = recipient_label))) in
+  (* extract out "_tag", "_amount", "_accepted" and "_recipient" parts of the message *)
+  let (_, taglit) = List.find_exn message ~f:(fun (x, _) -> x = tag_label) in
+  let (_, amountlit) = List.find_exn message ~f:(fun (x, _) -> x = amount_label) in
+  (* message_to_json may be used to print both output and input message. Choose label accordingly. *)
+  let (toORfrom, tofromlit) = List.find_exn message ~f:(fun (x, _) -> x = recipient_label || x = sender_label) in
+  let tofrom_label = if toORfrom = recipient_label then recipient_label else sender_label in
+  let tags = get_string_literal taglit in
+  let amounts = get_uint_literal amountlit in
+  let tofroms = get_address_literal tofromlit in
+  (* Get a list without any of these components *)
+  let filtered_list = List.filter message 
+      ~f:(fun (x, _) -> not ((x = tag_label) || (x = amount_label) || (x = recipient_label))) in
     `Assoc [(tag_label, `String (BatOption.get tags)); 
-            (amount_label, `String (BatOption.get amounts));
-            (tofrom_label, `String (BatOption.get tofroms));
-            ("params", `List (slist_to_json filtered_list))] 
+                 (amount_label, `String (BatOption.get amounts));
+                 (tofrom_label, `String (BatOption.get tofroms));
+                 ("params", `List (slist_to_json filtered_list))] 
 
   (** 
-   ** Prints a message (string, literal) as a json to the 
-   ** and returns the string. pp enables pretty printing.
-   ** The difference b/w this and the one in ContractState 
-   ** is that this has a mandatory "_tag" and "_amount" field,
-   ** with the actual params themselves in an array json with
-   ** name "params" (as described in comment in .mli file).
-   **)
+  ** Prints a message (string, literal) as a json to the 
+  ** and returns the string. pp enables pretty printing.
+  ** The difference b/w this and the one in ContractState 
+  ** is that this has a mandatory "_tag" and "_amount" field,
+  ** with the actual params themselves in an array json with
+  ** name "params" (as described in comment in .mli file).
+  **)
   let message_to_jstring ?(pp = false) message =
-    let j = message_to_json message in
-    if pp
-    then
-      Basic.pretty_to_string j
-    else
-      Basic.to_string j
+  let j = message_to_json message in
+  if pp
+  then
+    Basic.pretty_to_string j
+  else
+    Basic.to_string j
 
 end
 
@@ -414,18 +399,18 @@
   (**  Returns a list of (vname:string,value:literal) items
    **  from the json in the input filename. **)
   let get_json_data filename  =
-    let json = from_file filename in
-    (* input json is a list of key/value pairs *)
-    let jlist = json |> Basic.Util.to_list in
+  let json = from_file filename in
+  (* input json is a list of key/value pairs *)
+  let jlist = json |> Basic.Util.to_list in
     List.map jlist ~f:jobj_to_statevar
-    (* Validation against pre-defined block state variables
-       is done in `Eval.check_blockchain_entries`  *)
+  (* Validation against pre-defined block state variables
+     is done in `Eval.check_blockchain_entries`  *)
 
 end
 
 module ContractInfo = struct
   open ParserUtil.ParsedSyntax
-
+         
   let get_json cmver (contr : contract) (event_info : (string * (string * typ) list) list) =
     (* 0. contract version *)
     let verj = ("scilla_major_version", `String (Int.to_string cmver)) in
@@ -452,19 +437,18 @@
             `Assoc[("vname", `String (get_id i)); ("type", `String (pp_typ t))]) in
         let paramj = ("params", `List paramlj) in
         `Assoc (namej :: paramj :: [] )) in
-
+    
     let transj = ("transitions", `List translj) in
     (* 5. event info *)
     let eventslj = List.map event_info ~f: (fun (eventname, plist) ->
         let namej = ("vname", `String (eventname)) in
         let paramlj = List.map plist ~f: (fun (pname, ptype) ->
-            `Assoc [("vname", `String pname); ("type", `String (pp_typ ptype))]) in
+          `Assoc [("vname", `String pname); ("type", `String (pp_typ ptype))]) in
         let paramj = ("params", `List paramlj) in
-        `Assoc (namej :: paramj :: [])
+          `Assoc (namej :: paramj :: [])
       ) in
     let eventsj = ("events", `List eventslj) in
 
-<<<<<<< HEAD
     (* 6. ADTs information. *)
     let adts_to_json (alist : adt list) =
       let jlist = List.map alist ~f:(fun a ->
@@ -491,13 +475,6 @@
     
     let get_string cver (contr : contract) (event_info : (string * (string * typ) list) list) =
       pretty_to_string (get_json cver contr event_info)
-=======
-    let finalj = `Assoc (verj :: namej :: paramj :: fieldsj :: transj :: eventsj :: []) in
-    finalj
-
-  let get_string cver (contr : contract) (event_info : (string * (string * typ) list) list) =
-    pretty_to_string (get_json cver contr event_info)
->>>>>>> 830a9433
 
 end
 
@@ -529,7 +506,6 @@
 
 module CashflowInfo = struct
 
-<<<<<<< HEAD
   let get_json (param_field_tags, ctr_tags) =
     `Assoc [("State variables",
              `List
@@ -548,14 +524,4 @@
                                            ("tags",
                                             `List (List.map ts ~f:(fun t -> `String t)))])))])))]
   
-=======
-  let get_json tags =
-    `List
-      (List.map
-         tags
-         ~f:(fun (i, t) ->
-             `Assoc [("field", `String i);
-                     ("tag", `String t)]))
-
->>>>>>> 830a9433
 end