(*
  This file is part of scilla.

  Copyright (c) 2018 - present Zilliqa Research Pvt. Ltd.
  
  scilla is free software: you can redistribute it and/or modify it under the
  terms of the GNU General Public License as published by the Free Software
  Foundation, either version 3 of the License, or (at your option) any later
  version.
 
  scilla is distributed in the hope that it will be useful, but WITHOUT ANY
  WARRANTY; without even the implied warranty of MERCHANTABILITY or FITNESS FOR
  A PARTICULAR PURPOSE.  See the GNU General Public License for more details.
 
  You should have received a copy of the GNU General Public License along with
  scilla.  If not, see <http://www.gnu.org/licenses/>.
*)

open Core_kernel
open! Int.Replace_polymorphic_compare
open ErrorUtils
open Sexplib.Std
open Syntax
open MonadUtil
open Result.Let_syntax
open Datatypes
open PrettyPrinters

(****************************************************************)
(*                Inferred types and qualifiers                 *)
(****************************************************************)

type 'rep inferred_type = { tp : typ; qual : 'rep } [@@deriving sexp]

module type QualifiedTypes = sig
  type t

  val t_of_sexp : Sexp.t -> t

  val sexp_of_t : t -> Sexp.t

  val mk_qualified_type : typ -> t inferred_type
end

module type MakeTEnvFunctor = functor (Q : QualifiedTypes) (R : Rep) -> sig
  (* Resolving results *)
  type resolve_result

  val rr_loc : resolve_result -> loc

  val rr_rep : resolve_result -> R.rep

  val rr_typ : resolve_result -> Q.t inferred_type

  val rr_pp : resolve_result -> string

  val mk_qual_tp : typ -> Q.t inferred_type

  module TEnv : sig
    type t

    (* Make new type environment *)
    val mk : t

    (* Add to type environment *)
    val addT : t -> R.rep ident -> typ -> t

    (* Add to many type bindings *)
    val addTs : t -> (R.rep ident * typ) list -> t

    (* Add type variable to the environment *)
    val addV : t -> R.rep ident -> t

    (* Append env' to env in place. *)
    val append : t -> t -> t

    (* Retain only those keys for which (fb k) is true. *)
    val filterTs : t -> f:(string -> bool) -> t

    (* Check type for well-formedness in the type environment *)
    val is_wf_type : t -> typ -> (unit, scilla_error list) result

    (* Resolve the identifier *)
    val resolveT :
      ?lopt:R.rep option ->
      t ->
      string ->
      (resolve_result, scilla_error list) result

    (* Is bound in environment? *)
    val existsT : t -> string -> bool

    (* Copy the environment *)
    val copy : t -> t

    (* Convert to list *)
    val to_list : t -> (string * resolve_result) list

    (* Get type variables *)
    val tvars : t -> (string * R.rep) list

    (* Print the type environment *)
    val pp : ?f:(string * resolve_result -> bool) -> t -> string
  end
end

(****************************************************************)
(*                   Typing environments                        *)
(****************************************************************)

(* Typing environment, parameterised by a qualifier *)
module MakeTEnv : MakeTEnvFunctor =
functor
  (Q : QualifiedTypes)
  (R : Rep)
  ->
  struct
    type resolve_result = { qt : Q.t inferred_type; rep : R.rep }

    let rr_loc rr = R.get_loc rr.rep

    let rr_rep rr = rr.rep

    let rr_typ rr = rr.qt

    let rr_pp rr =
      let t = (rr_typ rr).tp |> pp_typ in
      let r = Sexp.to_string @@ R.sexp_of_rep (rr_rep rr) in
      "(" ^ t ^ ", " ^ r ^ ")"

    let mk_qual_tp tp = Q.mk_qualified_type tp

    module TEnv = struct
      type t = {
        (* Typed identifiers *)
        tenv : (string, resolve_result) Hashtbl.t;
        (* Context for type variables and their rep *)
        tvars : (string, R.rep) Hashtbl.t;
      }

      let addT env id tp =
        let _ =
          Hashtbl.add env.tenv (get_id id)
            { qt = Q.mk_qualified_type tp; rep = get_rep id }
        in
        env

      let addTs env kvs =
        List.fold_left ~init:env ~f:(fun z (k, v) -> addT z k v) kvs

      let addV env id =
        let _ = Hashtbl.add env.tvars (get_id id) (get_rep id) in
        env

      (* Append env' to env in place. *)
      let append env env' =
        let _ = Hashtbl.iter (fun k v -> Hashtbl.add env.tenv k v) env'.tenv in
        env

      (* Retain only those keys for which (fb k) is true. *)
      let filterTs env ~f =
        let _ =
          Hashtbl.filter_map_inplace
            (fun k v -> if f k then Some v else None)
            env.tenv
        in
        env

      let tvars env =
        Hashtbl.fold (fun key data z -> (key, data) :: z) env.tvars []

      let to_list env =
        Hashtbl.fold (fun key data z -> (key, data) :: z) env.tenv []

      (* Check type for well-formedness in the type environment *)
      let is_wf_type tenv t =
        let rec is_wf_typ' t' tb =
          match t' with
          | MapType (kt, vt) ->
              let%bind _ = is_wf_typ' kt tb in
              is_wf_typ' vt tb
          | FunType (at, rt) ->
              let%bind _ = is_wf_typ' at tb in
              is_wf_typ' rt tb
          | ADT (n, ts) ->
              let open Datatypes.DataTypeDictionary in
              let%bind adt = lookup_name ~sloc:(get_rep n) (get_id n) in
              if List.length ts <> List.length adt.tparams then
                fail1
                  (sprintf "ADT type %s expects %d arguments but got %d.\n"
                     (get_id n) (List.length adt.tparams) (List.length ts))
                  (get_rep n)
              else foldM ~f:(fun _ ts' -> is_wf_typ' ts' tb) ~init:() ts
          | PrimType _ | Unit -> pure ()
          | TypeVar a ->
              (* Check if bound locally. *)
              if List.mem tb a ~equal:String.( = ) then pure ()
                (* Check if bound in environment. *)
              else if List.Assoc.mem (tvars tenv) a ~equal:String.( = ) then
                pure ()
              else
                fail0
                @@ sprintf "Unbound type variable %s in type %s" a (pp_typ t)
          | PolyFun (arg, bt) -> is_wf_typ' bt (arg :: tb)
          | Address fts ->
              match List.find_a_dup fts
                      ~compare:(fun (f1, _) (f2, _) ->
                          Bytes.compare
                            (Bytes.of_string (get_id f1))
                            (Bytes.of_string (get_id f2))) with
              | Some (dup_f, _) ->
                  (* No duplicate fields allowed *)
                  fail1
                    (sprintf "Duplicate field %s in address type" (get_id dup_f))
                    (get_rep dup_f)
              | None ->
                  (* Check all types of address fields *)
                  foldM fts ~init:() ~f:(fun _ (_, t) -> is_wf_typ' t tb)
        in
        is_wf_typ' t []

      let pp ?(f = fun _ -> true) env =
        let lst = List.filter (to_list env) ~f in
        let ps =
          List.map lst ~f:(fun (k, v) -> " [" ^ k ^ " : " ^ rr_pp v ^ "]")
        in
        let cs = String.concat ~sep:",\n " ps in
        "{" ^ cs ^ " }"

      let resolveT ?(lopt = None) env id =
        match Hashtbl.find_opt env.tenv id with
        | Some r -> pure r
        | None ->
            let sloc =
              match lopt with Some l -> R.get_loc l | None -> dummy_loc
            in
            fail1 (sprintf "Couldn't resolve the identifier \"%s\".\n" id) sloc

      let existsT env id = Hashtbl.mem env.tenv id

      let copy e = { tenv = Hashtbl.copy e.tenv; tvars = Hashtbl.copy e.tvars }

      let mk =
        let t1 = Hashtbl.create 50 in
        let t2 = Hashtbl.create 10 in
        let env = { tenv = t1; tvars = t2 } in
        copy env
    end
  end

(***************************************************************)
(*               Specific instantiations                        *)
(****************************************************************)

module PlainTypes : QualifiedTypes = struct
  type t = unit [@@deriving sexp]

  let mk_qualified_type t = { tp = t; qual = () }
end

(****************************************************************)
(*             Utility function for matching types              *)
(****************************************************************)

module TypeUtilities = struct
  module MakeTEnv = MakeTEnv

  type typeCheckerErrorType = TypeError | GasError

  let mk_type_error0 msg remaining_gas =
    (TypeError, mk_error0 msg, remaining_gas)

  let mk_type_error1 msg loc remaining_gas =
    (TypeError, mk_error1 msg loc, remaining_gas)

  let wrap_error_with_errortype_and_gas errorType gas res =
    match res with Ok r -> Ok r | Error e -> Error (errorType, e, gas)

  let mark_error_as_type_error gas res =
    wrap_error_with_errortype_and_gas TypeError gas res

  (* Some useful data type constructors *)
  let fun_typ t s = FunType (t, s)

  let tvar i = TypeVar i

  let tfun_typ i t = PolyFun (i, t)

  let map_typ k v = MapType (k, v)

  let unit_typ = Unit

  (* Return True if corresponding elements are `type_equiv`,
     False otherwise, or if unequal lengths. *)
  let type_equiv_list tlist1 tlist2 =
    List.length tlist1 = List.length tlist2
    && not
         (List.exists2_exn tlist1 tlist2 ~f:(fun t1 t2 ->
              not ([%equal: typ] t1 t2)))

  let assert_type_equiv expected given =
    if [%equal: typ] expected given then pure ()
    else
      fail0
      @@ sprintf "Types not equivalent: %s expected, but %s provided."
           (pp_typ expected) (pp_typ given)

  let type_assignable_list tlist1 tlist2 =
    List.length tlist1 = List.length tlist2
    && not
      (List.exists2_exn tlist1 tlist2 ~f:(fun t1 t2 ->
           not (type_assignable t1 t2)))
  
  let assert_type_assignable expected given =
    if type_assignable expected given then pure ()
    else
      fail0
      @@ sprintf "Type unassignable: %s expected, but %s provided."
        (pp_typ expected) (pp_typ given)
    
  (* TODO: make this charge gas *)
  let assert_type_equiv_with_gas expected given remaining_gas =
    if [%equal: typ] expected given then pure remaining_gas
    else
      Error
        ( TypeError,
          mk_error0
            (sprintf "Type mismatch: %s expected, but %s provided."
               (pp_typ expected) (pp_typ given)),
          remaining_gas )

  let rec is_ground_type t =
    match t with
    | FunType (a, r) -> is_ground_type a && is_ground_type r
    | MapType (k, v) -> is_ground_type k && is_ground_type v
    | ADT (_, ts) -> List.for_all ~f:(fun t -> is_ground_type t) ts
    | PolyFun _ | TypeVar _ -> false
    | Address _ ->
        (* Addresses are represented as ByStr20 *)
        true 
    | _ -> true
  
  let rec is_serializable_storable_helper accept_maps allow_unserializable check_addresses t seen_adts =
    let rec recurser t seen_adts =
      match t with
      | FunType (a, r) ->
          allow_unserializable &&
          recurser a seen_adts &&
          recurser r seen_adts
      | PolyFun (_, t) ->
          allow_unserializable &&
          recurser t seen_adts
      | Unit ->
          allow_unserializable 
      | MapType (kt, vt) ->
          accept_maps &&
          recurser kt seen_adts &&
          recurser vt seen_adts
      | TypeVar _ ->
          (* If we are inside an ADT, then type variable
             instantiations are handled outside *)
          not @@ List.is_empty seen_adts
      | PrimType _ ->
          (* Messages and Events are not serialisable in terms of contract parameters *)
          allow_unserializable ||
          not (t = PrimTypes.msg_typ || t = PrimTypes.event_typ)
      | ADT (tname, ts) -> (
          match List.findi ~f:(fun _ seen -> seen = tname) seen_adts with
          | Some _ -> true (* Inductive ADT - ignore this branch *)
          | None -> (
              (* Check that ADT is serializable *)
              match
                DataTypeDictionary.lookup_name ~sloc:(get_rep tname)
                  (get_id tname)
              with
              | Error _ -> false (* Handle errors outside *)
              | Ok adt ->
                  let adt_serializable =
                    List.for_all
                      ~f:(fun (_, carg_list) ->
                          List.for_all
                            ~f:(fun carg ->
                                recurser  carg (tname :: seen_adts))
                            carg_list)
                      adt.tmap
                  in
                  adt_serializable
                  && List.for_all
                    ~f:(fun t ->
                        recurser t seen_adts)
                    ts ) )
      | Address fts
        when check_addresses -> 
          (* If check_addresses is true, then all field types in the address type should be legal field types. 
             No need to check for serialisability or storability, since addresses are stored and passed as ByStr20. *)
          List.for_all fts ~f:(fun (_, t) -> is_legal_field_type t)
      | Address _ ->
          true
    in
    recurser t seen_adts

  and is_legal_message_field_type t =
    (* Maps are not allowed. Address values are considered ByStr20 when used as message field value. *)
    is_serializable_storable_helper false false false t []

<<<<<<< HEAD
  and is_legal_transition_parameter_type t =
    (* Maps are not allowed. Address values should be checked for storable field types. *)
    is_serializable_storable_helper false false true t []

  and is_legal_procedure_parameter_type t =
    (* Like transition parametes, except that polymorphic parameters are allowed,
       since parameters do not need to be serializable. *)
    is_serializable_storable_helper false true true t []
=======
  let rec is_serializable_storable_helper accept_maps t seen_adts =
    match t with
    | FunType _ | PolyFun _ | Unit -> false
    | MapType (kt, vt) ->
        accept_maps
        && is_serializable_storable_helper accept_maps kt seen_adts
        && is_serializable_storable_helper accept_maps vt seen_adts
    | TypeVar _ ->
        (* If we are inside an ADT, then type variable
           instantiations are handled outside *)
        not @@ List.is_empty seen_adts
    | PrimType _ ->
        (* Messages and Events are not serialisable in terms of contract parameters *)
        PrimTypes.(
          (not @@ [%equal: typ] t msg_typ) || [%equal: typ] t event_typ)
    | ADT (tname, ts) -> (
        if List.mem seen_adts tname ~equal:equal_id then true
          (* Inductive ADT - ignore this branch *)
        else
          (* Check that ADT is serializable *)
          match
            DataTypeDictionary.lookup_name ~sloc:(get_rep tname) (get_id tname)
          with
          | Error _ -> false (* Handle errors outside *)
          | Ok adt ->
              let adt_serializable =
                List.for_all adt.tmap ~f:(fun (_, carg_list) ->
                    List.for_all carg_list ~f:(fun carg ->
                        is_serializable_storable_helper accept_maps carg
                          (tname :: seen_adts)))
              in
              adt_serializable
              && List.for_all ts ~f:(fun t ->
                     is_serializable_storable_helper accept_maps t seen_adts) )

  let is_serializable_type t = is_serializable_storable_helper false t []

  let is_storable_type t = is_serializable_storable_helper true t []
>>>>>>> b657466e

  and is_legal_field_type t =
    (* Maps are allowed. Address values should be checked for storable field types. *)
    is_serializable_storable_helper true false true t []

  
  let get_msgevnt_type m =
    let open ContractUtil.MessagePayload in
    if List.Assoc.mem m tag_label ~equal:String.( = ) then
      pure PrimTypes.msg_typ
    else if List.Assoc.mem m eventname_label ~equal:String.( = ) then
      pure PrimTypes.event_typ
    else if List.Assoc.mem m exception_label ~equal:String.( = ) then
      pure PrimTypes.exception_typ
    else fail0 "Invalid message construct. Not any of send, event or exception."

  (* Given a map type and a list of key types, what is the type of the accessed value? *)
  let rec map_access_type mt nindices =
    match (mt, nindices) with
    | _, 0 -> pure mt
    | MapType (_, vt'), 1 -> pure vt'
    | MapType (_, vt'), nkeys' when nkeys' > 1 ->
        map_access_type vt' (nindices - 1)
    | _, _ -> fail0 "Cannot index into map: Too many index keys."

  (* The depth of a nested map. *)
  let rec map_depth mt =
    match mt with MapType (_, vt) -> 1 + map_depth vt | _ -> 0

  let pp_typ_list ts =
    let tss = List.map ~f:(fun t -> pp_typ t) ts in
    sprintf "[%s]" (String.concat ~sep:"; " tss)

  (*
     Check that function type applies for a given arity n
     to a list of argument types.
     Returns the resul type of application or failure
  *)
  let rec fun_type_applies ft argtypes =
    match (ft, argtypes) with
    | FunType (argt, rest), a :: ats ->
        let%bind _ = assert_type_assignable argt a in
        fun_type_applies rest ats
    | FunType (Unit, rest), [] -> pure rest
    | t, [] -> pure t
    | _ ->
        fail0
        @@ sprintf
             "The type\n\
              %s\n\
              doesn't apply, as a function, to the arguments of types\n\
              %s."
             (pp_typ ft) (pp_typ_list argtypes)

  let proc_type_applies formals actuals =
    match List.zip formals actuals with
    | Ok arg_pairs ->
        mapM arg_pairs ~f:(fun (formal, actual) ->
            assert_type_assignable formal actual)
    | Unequal_lengths -> fail0 "Incorrect number of arguments to procedure"

  let rec elab_tfun_with_args_no_gas tf args =
    match (tf, args) with
    | (PolyFun _ as pf), a :: args' ->
        let afv = free_tvars a in
        let%bind n, tp =
          match refresh_tfun pf afv with
          | PolyFun (a, b) -> pure (a, b)
          | _ -> Error (mk_error0 "This can't happen!")
        in
        (* This needs to account for gas *)
        let tp' = subst_type_in_type n a tp in
        elab_tfun_with_args_no_gas tp' args'
    | t, [] -> pure t
    | _ ->
        let msg =
          sprintf
            "Cannot elaborate expression of type\n\
             %s\n\
             applied, as a type function, to type arguments\n\
             %s."
            (pp_typ tf) (pp_typ_list args)
        in
        Error (mk_error0 msg)

  let subst_type_cost tvar tm tp_size =
    match tm with
    | PrimType _ | Unit
    | MapType (_, _)
    | FunType (_, _)
    | ADT (_, _)
    | PolyFun (_, _)
    | Address _ ->
        1
    | TypeVar n -> if String.(n = tvar) then tp_size else 1

  (* Count the number of AST nodes in a type *)
  let rec type_size t =
    match t with
    | PrimType _ | Unit | TypeVar _ -> 1
    | PolyFun (_, t) -> 1 + type_size t
    | MapType (t1, t2) | FunType (t1, t2) -> 1 + type_size t1 + type_size t2
    | ADT (_, ts) ->
        List.fold_left ts ~init:1 ~f:(fun acc t -> acc + type_size t)
    | Address fts ->
        List.fold_left fts ~init:1 ~f:(fun acc (_, t) -> acc + type_size t)

  (* tm[tvar := tp]
     Parallel implementation to the one in Syntax.ml to allow gas accounting.
  *)
  let subst_type_in_type_with_gas tvar tp tm gas =
    let tp_size = type_size tp in
    let rec recurser t remaining_gas =
      let gas_cost = Stdint.Uint64.of_int @@ subst_type_cost tvar t tp_size in
      if Stdint.Uint64.compare remaining_gas gas_cost >= 0 then
        let remaining_gas' = Stdint.Uint64.sub remaining_gas gas_cost in
        (*        let _ = printf "recursing over %s\n" (pp_typ t) in *)
        match t with
        | PrimType _ | Unit -> pure (t, remaining_gas')
        (* Make sure the map's type is still primitive! *)
        | MapType (kt, vt) ->
            let%bind kts, remaining_gas = recurser kt remaining_gas' in
            let%bind vts, remaining_gas = recurser vt remaining_gas in
            pure (MapType (kts, vts), remaining_gas)
        | FunType (at, rt) ->
            let%bind ats, remaining_gas = recurser at remaining_gas' in
            let%bind rts, remaining_gas = recurser rt remaining_gas in
            pure (FunType (ats, rts), remaining_gas)
        | TypeVar n ->
            let res = if String.(tvar = n) then tp else t in
            pure (res, remaining_gas')
        | ADT (s, ts) ->
            let%bind ts'_rev, remaining_gas =
              foldM ts ~init:([], remaining_gas')
                ~f:(fun (ts'_rev_acc, remaining_gas) t' ->
                  let%bind res, remaining_gas = recurser t' remaining_gas in
                  pure (res :: ts'_rev_acc, remaining_gas))
            in
            pure (ADT (s, List.rev ts'_rev), remaining_gas)
        | PolyFun (arg, t') ->
            if String.(tvar = arg) then pure (t, remaining_gas')
            else
              let%bind res, remaining_gas = recurser t' remaining_gas' in
              pure (PolyFun (arg, res), remaining_gas)
        | Address fts ->
            let%bind ftss, remaining_gas =
              foldM fts ~init:([], remaining_gas')
                ~f:(fun (fts'_rev_acc, remaining_gas) (f, t) ->
                    let%bind res, remaining_gas = recurser t remaining_gas in
                    pure ((f, res) :: fts'_rev_acc, remaining_gas))
            in
            pure (Address ftss, remaining_gas)
      else Error (GasError, EvalMonad.out_of_gas_err, remaining_gas)
    in
    recurser tm gas

  let rec elab_tfun_with_args tf args gas =
    match (tf, args) with
    | (PolyFun _ as pf), a :: args' ->
        let afv = free_tvars a in
        let%bind n, tp =
          match refresh_tfun pf afv with
          | PolyFun (a, b) -> pure (a, b)
          | _ -> Error (TypeError, mk_error0 "This can't happen!", gas)
        in
        let%bind tp', remaining_gas = subst_type_in_type_with_gas n a tp gas in
        elab_tfun_with_args tp' args' remaining_gas
    | t, [] -> pure (t, gas)
    | _ ->
        let msg =
          sprintf
            "Cannot elaborate expression of type\n\
             %s\n\
             applied, as a type function, to type arguments\n\
             %s."
            (pp_typ tf) (pp_typ_list args)
        in
        Error (TypeError, mk_error0 msg, gas)

  (****************************************************************)
  (*                        Working with ADTs                     *)
  (****************************************************************)

  let apply_type_subst tmap tp =
    List.fold_left tmap ~init:tp ~f:(fun acc_tp (tv, tp) ->
        subst_type_in_type tv tp acc_tp)

  let validate_param_length cn plen alen =
    if plen <> alen then
      fail0
      @@ sprintf "Constructor %s expects %d type arguments, but got %d." cn plen
           alen
    else pure ()

  (* Avoid variable clashes *)
  let refresh_adt adt taken =
    let { tparams; tmap; _ } = adt in
    let tkn = tparams @ taken in
    let subst = List.map tparams ~f:(fun tp -> (tp, mk_fresh_var tkn tp)) in
    let tparams' = List.unzip subst |> snd in
    let subst =
      List.zip_exn tparams @@ List.map tparams' ~f:(fun s -> TypeVar s)
    in
    let tmap' =
      List.map tmap ~f:(fun (cn, tls) ->
          let tls' = List.map tls ~f:(subst_types_in_type subst) in
          (cn, tls'))
    in
    { adt with tparams = tparams'; tmap = tmap' }

  (*  Get elaborated constructor type *)
  let elab_constr_type cn targs =
    let open Datatypes.DataTypeDictionary in
    let%bind adt', _ = lookup_constructor cn in
    let seq a b = if String.(a = b) then 0 else 1 in
    let taken =
      List.concat_map targs ~f:free_tvars |> List.dedup_and_sort ~compare:seq
    in
    let adt = refresh_adt adt' taken in
    let plen = List.length adt.tparams in
    let alen = List.length targs in
    let%bind _ = validate_param_length cn plen alen in
    let res_typ = ADT (asId adt.tname, targs) in
    match List.Assoc.find adt.tmap cn ~equal:String.( = ) with
    | None -> pure res_typ
    | Some ctparams ->
        let tmap = List.zip_exn adt.tparams targs in
        let ctparams_elab = List.map ctparams ~f:(apply_type_subst tmap) in
        let ctyp =
          List.fold_right ctparams_elab ~init:res_typ ~f:(fun ctp acc ->
              fun_typ ctp acc)
        in
        pure ctyp

  let extract_targs cn (adt : Datatypes.adt) atyp =
    match atyp with
    | ADT (name, targs) ->
        if String.(adt.tname = get_id name) then
          let plen = List.length adt.tparams in
          let alen = List.length targs in
          let%bind _ = validate_param_length cn plen alen in
          pure targs
        else
          fail0
          @@ sprintf
               "Types don't match: pattern uses a constructor of type %s, but \
                value of type %s is given."
               adt.tname (get_id name)
    | _ -> fail0 @@ sprintf "Not an algebraic data type: %s" (pp_typ atyp)

  let constr_pattern_arg_types atyp cn =
    let open Datatypes.DataTypeDictionary in
    let%bind adt', _ = lookup_constructor cn in
    let taken = free_tvars atyp in
    let adt = refresh_adt adt' taken in
    let%bind targs = extract_targs cn adt atyp in
    match constr_tmap adt cn with
    | None -> pure []
    | Some tms ->
        let subst = List.zip_exn adt.tparams targs in
        pure @@ List.map ~f:(apply_type_subst subst) tms

  let assert_all_same_type ts =
    match ts with
    | [] -> fail0 "Checking an empty type list."
    | t :: ts' -> (
        match List.find ts' ~f:(fun t' -> not ([%equal: typ] t t')) with
        | None -> pure ()
        | Some _ ->
            fail0
            @@ sprintf "Not all types of the branches %s are equivalent."
                 (pp_typ_list ts) )

  (****************************************************************)
  (*                     Typing literals                          *)
  (****************************************************************)

  let literal_type l =
    let open PrimTypes in
    match l with
    | IntLit (Int32L _) -> pure int32_typ
    | IntLit (Int64L _) -> pure int64_typ
    | IntLit (Int128L _) -> pure int128_typ
    | IntLit (Int256L _) -> pure int256_typ
    | UintLit (Uint32L _) -> pure uint32_typ
    | UintLit (Uint64L _) -> pure uint64_typ
    | UintLit (Uint128L _) -> pure uint128_typ
    | UintLit (Uint256L _) -> pure uint256_typ
    | StringLit _ -> pure string_typ
    | BNum _ -> pure bnum_typ
    | ByStr _ -> pure bystr_typ
    | ByStrX bs ->
        (* ByStr20 literals are never considered Address types *)
        pure (bystrx_typ (Bystrx.width bs))
    (* Check that messages and events have storable parameters. *)
    | Msg bs -> get_msgevnt_type bs
    | Map ((kt, vt), _) -> pure (MapType (kt, vt))
    | ADTValue (cname, ts, _) ->
        let%bind adt, _ = DataTypeDictionary.lookup_constructor cname in
        pure @@ ADT (asId adt.tname, ts)
    | Clo _ -> fail0 @@ "Cannot type runtime closure."
    | TAbs _ -> fail0 @@ "Cannot type runtime type function."

  (* Verifies a literal to be wellformed and returns it's type. *)
  let rec is_wellformed_lit l =
    let open PrimTypes in
    match l with
    | IntLit (Int32L _) -> pure int32_typ
    | IntLit (Int64L _) -> pure int64_typ
    | IntLit (Int128L _) -> pure int128_typ
    | IntLit (Int256L _) -> pure int256_typ
    | UintLit (Uint32L _) -> pure uint32_typ
    | UintLit (Uint64L _) -> pure uint64_typ
    | UintLit (Uint128L _) -> pure uint128_typ
    | UintLit (Uint256L _) -> pure uint256_typ
    | StringLit _ -> pure string_typ
    | BNum _ -> pure bnum_typ
    | ByStr _ -> pure bystr_typ
    | ByStrX bsx ->
        (* ByStr20 literals may represent addresses, but only statically.
           Dynamically, ByStr20 are considered ByStr20, and are checked for
           correct address contents only at certain points. *)
        pure (bystrx_typ (Bystrx.width bsx))
    (* Check that messages and events have legal parameters. *)
    | Msg m ->
        let%bind msg_typ = get_msgevnt_type m in
        let%bind all_legal =
          foldM
            ~f:(fun acc (_, l) ->
              let%bind t = is_wellformed_lit l in
              if acc then pure (is_legal_message_field_type t) else pure false)
            ~init:true m
        in
        if not all_legal then
          fail0 @@ sprintf "Message/Event has invalid / non-storable parameters"
        else pure msg_typ
    | Map ((kt, vt), kv) ->
        if PrimTypes.is_prim_type kt then
          (* Verify that all key/vals conform to kt,vt, recursively. *)
          let%bind valid =
            Caml.Hashtbl.fold
              (fun k v res' ->
                let%bind res = res' in
                if not res then pure @@ res
                else
                  let%bind kt' = is_wellformed_lit k in
                  let%bind vt' = is_wellformed_lit v in
                  pure @@ ([%equal: typ] kt kt' && [%equal: typ] vt vt'))
              kv (pure true)
          in
          if not valid then
            fail0 @@ sprintf "Malformed literal %s" (pp_literal l)
            (* We have a valid Map literal. *)
          else pure (MapType (kt, vt))
        else fail0 @@ sprintf "Not a primitive map key type: %s." (pp_typ kt)
    | ADTValue (cname, ts, args) ->
        let%bind adt, constr = DataTypeDictionary.lookup_constructor cname in
        let tparams = adt.tparams in
        let tname = adt.tname in
        if not (List.length tparams = List.length ts) then
          fail0
          @@ sprintf
               "Wrong number of type parameters for ADT %s (%i) in constructor \
                %s."
               tname (List.length ts) cname
        else if not (List.length args = constr.arity) then
          fail0
          @@ sprintf
               "Wrong number of arguments to ADT %s (%i) in constructor %s."
               tname (List.length args) cname
          (* Verify that the types of args match that declared. *)
        else
          let res = ADT (asId tname, ts) in
          let%bind tmap = constr_pattern_arg_types res cname in
          let%bind arg_typs = mapM ~f:(fun l -> is_wellformed_lit l) args in
<<<<<<< HEAD
          let args_valid =
            List.for_all2_exn tmap arg_typs ~f:(fun t1 t2 -> type_assignable t1 t2)
          in
=======
          let args_valid = List.for_all2_exn tmap arg_typs ~f:[%equal: typ] in
>>>>>>> b657466e
          if not args_valid then
            fail0
            @@ sprintf "Malformed ADT %s. Arguments do not match expected types"
                 (pp_literal l)
          else pure @@ res
    | Clo _ -> fail0 @@ "Cannot type-check runtime closure."
    | TAbs _ -> fail0 @@ "Cannot type-check runtime type function."
end

(*****************************************************************)
(*               Blockchain component typing                     *)
(*****************************************************************)

let blocknum_name = "BLOCKNUMBER"<|MERGE_RESOLUTION|>--- conflicted
+++ resolved
@@ -296,10 +296,10 @@
     List.length tlist1 = List.length tlist2
     && not
          (List.exists2_exn tlist1 tlist2 ~f:(fun t1 t2 ->
-              not ([%equal: typ] t1 t2)))
+              not (type_equivalent t1 t2)))
 
   let assert_type_equiv expected given =
-    if [%equal: typ] expected given then pure ()
+    if type_equivalent expected given then pure ()
     else
       fail0
       @@ sprintf "Types not equivalent: %s expected, but %s provided."
@@ -320,7 +320,7 @@
     
   (* TODO: make this charge gas *)
   let assert_type_equiv_with_gas expected given remaining_gas =
-    if [%equal: typ] expected given then pure remaining_gas
+    if type_equivalent expected given then pure remaining_gas
     else
       Error
         ( TypeError,
@@ -363,15 +363,15 @@
       | PrimType _ ->
           (* Messages and Events are not serialisable in terms of contract parameters *)
           allow_unserializable ||
-          not (t = PrimTypes.msg_typ || t = PrimTypes.event_typ)
+          PrimTypes.(
+          (not @@ [%equal: typ] t msg_typ) || [%equal: typ] t event_typ)
       | ADT (tname, ts) -> (
-          match List.findi ~f:(fun _ seen -> seen = tname) seen_adts with
+          match List.findi ~f:(fun _ seen -> String.(seen = get_id tname)) seen_adts with
           | Some _ -> true (* Inductive ADT - ignore this branch *)
           | None -> (
               (* Check that ADT is serializable *)
               match
-                DataTypeDictionary.lookup_name ~sloc:(get_rep tname)
-                  (get_id tname)
+                DataTypeDictionary.lookup_name ~sloc:(get_rep tname) (get_id tname)
               with
               | Error _ -> false (* Handle errors outside *)
               | Ok adt ->
@@ -380,7 +380,7 @@
                       ~f:(fun (_, carg_list) ->
                           List.for_all
                             ~f:(fun carg ->
-                                recurser  carg (tname :: seen_adts))
+                                recurser carg ((get_id tname) :: seen_adts))
                             carg_list)
                       adt.tmap
                   in
@@ -403,7 +403,6 @@
     (* Maps are not allowed. Address values are considered ByStr20 when used as message field value. *)
     is_serializable_storable_helper false false false t []
 
-<<<<<<< HEAD
   and is_legal_transition_parameter_type t =
     (* Maps are not allowed. Address values should be checked for storable field types. *)
     is_serializable_storable_helper false false true t []
@@ -412,51 +411,14 @@
     (* Like transition parametes, except that polymorphic parameters are allowed,
        since parameters do not need to be serializable. *)
     is_serializable_storable_helper false true true t []
-=======
-  let rec is_serializable_storable_helper accept_maps t seen_adts =
-    match t with
-    | FunType _ | PolyFun _ | Unit -> false
-    | MapType (kt, vt) ->
-        accept_maps
-        && is_serializable_storable_helper accept_maps kt seen_adts
-        && is_serializable_storable_helper accept_maps vt seen_adts
-    | TypeVar _ ->
-        (* If we are inside an ADT, then type variable
-           instantiations are handled outside *)
-        not @@ List.is_empty seen_adts
-    | PrimType _ ->
-        (* Messages and Events are not serialisable in terms of contract parameters *)
-        PrimTypes.(
-          (not @@ [%equal: typ] t msg_typ) || [%equal: typ] t event_typ)
-    | ADT (tname, ts) -> (
-        if List.mem seen_adts tname ~equal:equal_id then true
-          (* Inductive ADT - ignore this branch *)
-        else
-          (* Check that ADT is serializable *)
-          match
-            DataTypeDictionary.lookup_name ~sloc:(get_rep tname) (get_id tname)
-          with
-          | Error _ -> false (* Handle errors outside *)
-          | Ok adt ->
-              let adt_serializable =
-                List.for_all adt.tmap ~f:(fun (_, carg_list) ->
-                    List.for_all carg_list ~f:(fun carg ->
-                        is_serializable_storable_helper accept_maps carg
-                          (tname :: seen_adts)))
-              in
-              adt_serializable
-              && List.for_all ts ~f:(fun t ->
-                     is_serializable_storable_helper accept_maps t seen_adts) )
-
-  let is_serializable_type t = is_serializable_storable_helper false t []
-
-  let is_storable_type t = is_serializable_storable_helper true t []
->>>>>>> b657466e
 
   and is_legal_field_type t =
     (* Maps are allowed. Address values should be checked for storable field types. *)
     is_serializable_storable_helper true false true t []
 
+  let is_legal_map_key_type t =
+    let open PrimTypes in
+    is_prim_type t || is_address_type t
   
   let get_msgevnt_type m =
     let open ContractUtil.MessagePayload in
@@ -789,7 +751,7 @@
           fail0 @@ sprintf "Message/Event has invalid / non-storable parameters"
         else pure msg_typ
     | Map ((kt, vt), kv) ->
-        if PrimTypes.is_prim_type kt then
+        if is_legal_map_key_type kt then
           (* Verify that all key/vals conform to kt,vt, recursively. *)
           let%bind valid =
             Caml.Hashtbl.fold
@@ -799,7 +761,7 @@
                 else
                   let%bind kt' = is_wellformed_lit k in
                   let%bind vt' = is_wellformed_lit v in
-                  pure @@ ([%equal: typ] kt kt' && [%equal: typ] vt vt'))
+                  pure @@ (type_assignable kt kt' && type_assignable vt vt'))
               kv (pure true)
           in
           if not valid then
@@ -827,13 +789,9 @@
           let res = ADT (asId tname, ts) in
           let%bind tmap = constr_pattern_arg_types res cname in
           let%bind arg_typs = mapM ~f:(fun l -> is_wellformed_lit l) args in
-<<<<<<< HEAD
           let args_valid =
             List.for_all2_exn tmap arg_typs ~f:(fun t1 t2 -> type_assignable t1 t2)
           in
-=======
-          let args_valid = List.for_all2_exn tmap arg_typs ~f:[%equal: typ] in
->>>>>>> b657466e
           if not args_valid then
             fail0
             @@ sprintf "Malformed ADT %s. Arguments do not match expected types"
