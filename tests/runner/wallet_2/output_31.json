--- conflicted
+++ resolved
@@ -12,25 +12,6 @@
   ],
   "states": [
     { "vname": "_balance", "type": "Uint128", "value": "90" },
-<<<<<<< HEAD
-    { "vname": "transactionCount", "type": "Uint32", "value": "2" },
-    {
-      "vname": "signatures",
-      "type": "Map (Uint32) (Map (ByStr20) (Bool))",
-      "value": []
-    },
-    {
-      "vname": "signature_counts",
-      "type": "Map (Uint32) (Uint32)",
-      "value": []
-    },
-    {
-      "vname": "transactions",
-      "type": "Map (Uint32) (wallet_2.scilla.Transaction)",
-      "value": []
-    },
-=======
->>>>>>> 4ef03331
     {
       "vname": "owners",
       "type": "Map (ByStr20) (Bool)",
