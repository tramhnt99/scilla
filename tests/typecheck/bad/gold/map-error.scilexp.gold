{
  "errors": [
    {
      "error_message":
<<<<<<< HEAD
        "Type error in the initialiser of `list_map`:\nType error in application of `folder`:\nType unassignable: 'A -> 'B -> 'B expected, but 'A -> List ('B) -> List ('B) provided.",
=======
        "Type mismatch: 'A -> 'B -> 'B expected, but 'A -> List ('B) -> List ('B) provided.",
>>>>>>> 4ef03331
      "start_location": {
        "file": "typecheck/bad/map-error.scilexp",
        "line": 8,
        "column": 5
      },
      "end_location": { "file": "", "line": 0, "column": 0 }
    }
  ],
  "warnings": []
}<|MERGE_RESOLUTION|>--- conflicted
+++ resolved
@@ -2,11 +2,7 @@
   "errors": [
     {
       "error_message":
-<<<<<<< HEAD
-        "Type error in the initialiser of `list_map`:\nType error in application of `folder`:\nType unassignable: 'A -> 'B -> 'B expected, but 'A -> List ('B) -> List ('B) provided.",
-=======
-        "Type mismatch: 'A -> 'B -> 'B expected, but 'A -> List ('B) -> List ('B) provided.",
->>>>>>> 4ef03331
+        "Type unassignable: 'A -> 'B -> 'B expected, but 'A -> List ('B) -> List ('B) provided.",
       "start_location": {
         "file": "typecheck/bad/map-error.scilexp",
         "line": 8,
