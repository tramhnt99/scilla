{
  "gas_remaining": "7969",
  "errors": [
    {
      "error_message":
<<<<<<< HEAD
        "Mismatch in input blockchain variables:\nexpected:\n{ [BLOCKNUMBER : BNum -> (BNum 0)] }\nprovided:\n{ [Unknown : BNum -> (BNum 100)] }\n",
=======
        "Mismatch in input blockchain variables:\nexpected:\n{ [BLOCKNUMBER : BNum] }\nprovided:\n{ [Unknown : BNum -> (BNum 100)] }\n",
>>>>>>> 85fd420d
      "start_location": { "file": "", "line": 0, "column": 0 },
      "end_location": { "file": "", "line": 0, "column": 0 }
    }
  ],
  "warnings": []
}<|MERGE_RESOLUTION|>--- conflicted
+++ resolved
@@ -3,11 +3,7 @@
   "errors": [
     {
       "error_message":
-<<<<<<< HEAD
-        "Mismatch in input blockchain variables:\nexpected:\n{ [BLOCKNUMBER : BNum -> (BNum 0)] }\nprovided:\n{ [Unknown : BNum -> (BNum 100)] }\n",
-=======
         "Mismatch in input blockchain variables:\nexpected:\n{ [BLOCKNUMBER : BNum] }\nprovided:\n{ [Unknown : BNum -> (BNum 100)] }\n",
->>>>>>> 85fd420d
       "start_location": { "file": "", "line": 0, "column": 0 },
       "end_location": { "file": "", "line": 0, "column": 0 }
     }
