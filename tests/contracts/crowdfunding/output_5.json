--- conflicted
+++ resolved
@@ -1,9 +1,5 @@
 {
-<<<<<<< HEAD
-  "gas_remaining": "4353",
-=======
   "gas_remaining": "7226",
->>>>>>> 322de40f
   "message": {
     "_tag": "Main",
     "_amount": "100",
