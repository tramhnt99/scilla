--- conflicted
+++ resolved
@@ -45,12 +45,7 @@
     "fields": [
       {
         "vname": "board",
-<<<<<<< HEAD
-        "type":
-          "Map (Uint32) (Map (Uint32) (ShogiLib.scillib.SquareContents))",
-=======
         "type": "Map (Uint32) (Map (Uint32) (ShogiLib.SquareContents))",
->>>>>>> 4ef03331
         "depth": 2
       },
       {
@@ -67,24 +62,14 @@
         "params": [
           { "vname": "row", "type": "Uint32" },
           { "vname": "column", "type": "Uint32" },
-<<<<<<< HEAD
-          { "vname": "direction", "type": "ShogiLib.scillib.Direction" },
-=======
           { "vname": "direction", "type": "ShogiLib.Direction" },
->>>>>>> 4ef03331
           { "vname": "distance", "type": "Uint32" },
           { "vname": "promote", "type": "Bool" }
         ]
       },
       {
         "vname": "PlayerAction",
-<<<<<<< HEAD
-        "params": [
-          { "vname": "action", "type": "ShogiLib.scillib.Action" }
-        ]
-=======
         "params": [ { "vname": "action", "type": "ShogiLib.Action" } ]
->>>>>>> 4ef03331
       }
     ],
     "procedures": [
@@ -101,31 +86,17 @@
       {
         "vname": "PlacePiece",
         "params": [
-<<<<<<< HEAD
-          { "vname": "piece", "type": "ShogiLib.scillib.Piece" },
-          { "vname": "square", "type": "ShogiLib.scillib.Square" }
-=======
           { "vname": "piece", "type": "ShogiLib.Piece" },
           { "vname": "square", "type": "ShogiLib.Square" }
->>>>>>> 4ef03331
         ]
       },
       {
         "vname": "PerformMoveAndPromote",
         "params": [
           { "vname": "current_player", "type": "ByStr20" },
-<<<<<<< HEAD
-          { "vname": "piece", "type": "ShogiLib.scillib.Piece" },
-          { "vname": "promote", "type": "Bool" },
-          {
-            "vname": "promotion_status",
-            "type": "ShogiLib.scillib.PromotionStatus"
-          },
-=======
           { "vname": "piece", "type": "ShogiLib.Piece" },
           { "vname": "promote", "type": "Bool" },
           { "vname": "promotion_status", "type": "ShogiLib.PromotionStatus" },
->>>>>>> 4ef03331
           { "vname": "row", "type": "Uint32" },
           { "vname": "column", "type": "Uint32" },
           { "vname": "target_row", "type": "Uint32" },
@@ -137,13 +108,8 @@
         "vname": "MovePiece",
         "params": [
           { "vname": "current_player", "type": "ByStr20" },
-<<<<<<< HEAD
-          { "vname": "square", "type": "ShogiLib.scillib.Square" },
-          { "vname": "direction", "type": "ShogiLib.scillib.Direction" },
-=======
           { "vname": "square", "type": "ShogiLib.Square" },
           { "vname": "direction", "type": "ShogiLib.Direction" },
->>>>>>> 4ef03331
           { "vname": "distance", "type": "Uint32" },
           { "vname": "promote", "type": "Bool" }
         ]
@@ -161,9 +127,6 @@
     ],
     "ADTs": [
       {
-<<<<<<< HEAD
-        "tname": "ShogiLib.scillib.Piece",
-=======
         "tname": "ShogiLib.Direction",
         "tparams": [],
         "tmap": [
@@ -179,7 +142,6 @@
       },
       {
         "tname": "ShogiLib.Piece",
->>>>>>> 4ef03331
         "tparams": [],
         "tmap": [
           { "cname": "ShogiLib.King", "argtypes": [] },
@@ -193,11 +155,7 @@
         ]
       },
       {
-<<<<<<< HEAD
-        "tname": "shogi_proc.scilla.Error",
-=======
         "tname": "ShogiLib.SquareContents",
->>>>>>> 4ef03331
         "tparams": [],
         "tmap": [
           {
@@ -210,16 +168,6 @@
         ]
       },
       {
-<<<<<<< HEAD
-        "tname": "ShogiLib.scillib.SquareContents",
-        "tparams": [],
-        "tmap": [
-          {
-            "cname": "Occupied",
-            "argtypes": [
-              "ShogiLib.scillib.Piece", "ShogiLib.scillib.PromotionStatus",
-              "ByStr20"
-=======
         "tname": "ShogiLib.Action",
         "tparams": [],
         "tmap": [
@@ -227,7 +175,6 @@
             "cname": "ShogiLib.Move",
             "argtypes": [
               "ShogiLib.Square", "ShogiLib.Direction", "Uint32", "Bool"
->>>>>>> 4ef03331
             ]
           },
           {
@@ -256,29 +203,6 @@
         ]
       },
       {
-<<<<<<< HEAD
-        "tname": "ShogiLib.scillib.Action",
-        "tparams": [],
-        "tmap": [
-          {
-            "cname": "Move",
-            "argtypes": [
-              "ShogiLib.scillib.Square", "ShogiLib.scillib.Direction",
-              "Uint32", "Bool"
-            ]
-          },
-          {
-            "cname": "Place",
-            "argtypes": [
-              "ShogiLib.scillib.Piece", "ShogiLib.scillib.Square"
-            ]
-          },
-          { "cname": "Resign", "argtypes": [] }
-        ]
-      },
-      {
-        "tname": "ShogiLib.scillib.Direction",
-=======
         "tname": "ShogiLib.PromotionStatus",
         "tparams": [],
         "tmap": [
@@ -288,7 +212,6 @@
       },
       {
         "tname": "ShogiLib.Square",
->>>>>>> 4ef03331
         "tparams": [],
         "tmap": [
           { "cname": "ShogiLib.Square", "argtypes": [ "Uint32", "Uint32" ] }
@@ -322,22 +245,6 @@
         "tname": "Pair",
         "tparams": [ "'A", "'B" ],
         "tmap": [ { "cname": "Pair", "argtypes": [ "'A", "'B" ] } ]
-<<<<<<< HEAD
-      },
-      {
-        "tname": "ShogiLib.scillib.PromotionStatus",
-        "tparams": [],
-        "tmap": [
-          { "cname": "NotPromoted", "argtypes": [] },
-          { "cname": "Promoted", "argtypes": [] }
-        ]
-      },
-      {
-        "tname": "ShogiLib.scillib.Square",
-        "tparams": [],
-        "tmap": [ { "cname": "Square", "argtypes": [ "Uint32", "Uint32" ] } ]
-=======
->>>>>>> 4ef03331
       }
     ]
   },
