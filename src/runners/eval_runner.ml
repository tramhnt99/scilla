--- conflicted
+++ resolved
@@ -51,10 +51,6 @@
   let filename = Sys.argv.(1) in
   match FrontEndParser.parse_file ScillaParser.exps filename with
   | Some [e] ->
-<<<<<<< HEAD
-      let recs = List.map ~f:(fun (a, b, _) -> (get_id a, b)) recursion_principles in
-      let env = Env.bind_all Env.empty recs in
-=======
       (* Since this is not a contract, we have no in-contract lib defined. *)
       let clib = { lname = asId "dummy"; lentries = [] } in
       let elibs = parse_stdlib stdlib_dir in
@@ -65,7 +61,6 @@
           printf "Failed to initialize stdlib. Evaluation halted: %s\n" err;
           exit 1;) in
       let lib_fnames = List.map (fun (name, _) -> name) env in
->>>>>>> 3a0a0cfb
       let res = Eval.exp_eval e env in
       (match res with
       | Ok (v, env) ->
