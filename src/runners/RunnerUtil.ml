--- conflicted
+++ resolved
@@ -179,11 +179,6 @@
   if !r_input_file = "" then fatal_error (mk_error0 usage);
   if !r_cf_token_fields <> [] && not !r_cf then fatal_error (mk_error0 usage);
   GlobalConfig.set_use_json_errors !r_json_errors;
-<<<<<<< HEAD
-  { input_file = !r_input_file; stdlib_dirs = !r_stdlib_dir; cf_flag = !r_cf;
-    gua_flag = !r_gua; p_contract_info = !r_contract_info; init_file = !r_init_file }
-=======
   { input_file = !r_input_file; stdlib_dirs = !r_stdlib_dir;
     cf_flag = !r_cf; cf_token_fields = !r_cf_token_fields;
-    p_contract_info = !r_contract_info; init_file = !r_init_file }
->>>>>>> 6cc5b3e9
+    gua_flag = !r_gua; p_contract_info = !r_contract_info; init_file = !r_init_file }