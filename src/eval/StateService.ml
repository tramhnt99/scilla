(*
  This file is part of scilla.

  Copyright (c) 2018 - present Zilliqa Research Pvt. Ltd.
  
  scilla is free software: you can redistribute it and/or modify it under the
  terms of the GNU General Public License as published by the Free Software
  Foundation, either version 3 of the License, or (at your option) any later
  version.
 
  scilla is distributed in the hope that it will be useful, but WITHOUT ANY
  WARRANTY; without even the implied warranty of MERCHANTABILITY or FITNESS FOR
  A PARTICULAR PURPOSE.  See the GNU General Public License for more details.
 
  You should have received a copy of the GNU General Public License along with
  scilla.  If not, see <http://www.gnu.org/licenses/>.
*)

open Core_kernel
open Result.Let_syntax
open Scilla_base
open MonadUtil
open TypeUtil
open ParserUtil
open Literal
open Syntax
module ER = ParserRep
module SR = ParserRep
module SSTypeUtil = TypeUtilities
module SSLiteral = GlobalLiteral
module SSType = SSLiteral.LType
module SSIdentifier = SSType.TIdentifier
module SSName = SSIdentifier.Name
module EvalSyntax = ScillaSyntax (SR) (ER) (SSLiteral)
open SSIdentifier

type ss_field = {
  fname : SSName.t;
  ftyp : SSType.t;
  fval : SSLiteral.t option; (* We may or may not have the value in memory. *)
}

type external_state = { caddr : string; cstate : ss_field list }

type service_mode =
  | IPC of string
  (* Socket address for IPC *)
  | Local

type ss_state =
  | Uninitialized
  | SS of service_mode * ss_field list * external_state list

module MakeStateService () = struct
  (* Internal state for the state service. *)
  let ss_cur_state = ref Uninitialized

  (* Sets up the state service object. Should be called before any queries. *)
  let initialize ~sm ~fields ~ext_states =
    ss_cur_state := SS (sm, fields, ext_states)

  (* Finalize: no more queries. *)
  let finalize () = pure ()

  let assert_init () =
    match !ss_cur_state with
    | Uninitialized -> fail0 "StateService: Uninitialized"
    | SS (sm, fields, estates) -> pure (sm, fields, estates)

  let field_type fields fname =
    match
      List.find fields ~f:(fun z -> [%equal: SSName.t] z.fname (get_id fname))
    with
    | Some f -> pure @@ f.ftyp
    | None ->
        fail1
          (sprintf "StateService: Unable to determine the type of field %s."
             (as_error_string fname))
          (ER.get_loc (get_rep fname))

  let fetch_local ~fname ~keys fields =
    let s = fields in
    match
      List.find s ~f:(fun z -> [%equal: SSName.t] z.fname (get_id fname))
    with
    | Some { fname = _; ftyp = MapType _; fval = Some (Map ((kt, vt), mlit)) }
      when not @@ List.is_empty keys ->
        let%bind ret_val_type =
          SSTypeUtil.map_access_type (MapType (kt, vt)) (List.length keys)
        in
        (* Recursively, index with each key and provide the indexed value. *)
        let rec recurser mlit' klist' vt' =
          match klist' with
          | [ k ] ->
              (* Just an assert. *)
              if not @@ [%equal: SSType.t] vt' ret_val_type then
                fail1
                  (sprintf
                     "StateService: Failed indexing into map %s. Internal \
                      error."
                     (as_error_string fname))
                  (ER.get_loc (get_rep fname))
              else
                let res = Caml.Hashtbl.find_opt mlit' k in
                pure @@ res
          | k :: krest -> (
              (* we have more nested maps *)
              match Caml.Hashtbl.find_opt mlit' k with
              | Some (SSLiteral.Map ((_, vt''), mlit'')) ->
                  recurser mlit'' krest vt''
              | None ->
                  (* No element found. Return none. *)
                  pure @@ None
              (* The remaining keys cannot be used for indexing as
                 we ran out of nested maps. *)
              | _ ->
                  fail1
                    (sprintf
                       "StateService: Cannot index into map %s. Too many \
                        index  keys."
                       (as_error_string fname))
                    (ER.get_loc (get_rep fname)) )
          (* this cannot occur. *)
          | [] ->
              fail1
                (sprintf
                   "StateService: Internal error in retriving from map %s."
                   (as_error_string fname))
                (ER.get_loc (get_rep fname))
        in
        recurser mlit keys vt
    | Some { fname = _; ftyp = _; fval = Some l } -> pure @@ Some l
    | _ ->
        fail1
          (sprintf "StateService: field \"%s\" not found.\n"
             (as_error_string fname))
          (ER.get_loc (get_rep fname))

  let fetch ~fname ~keys =
    let%bind sm, fields, _estates = assert_init () in
    match sm with
    | IPC socket_addr -> (
        let%bind tp = field_type fields fname in
        let%bind res = StateIPCClient.fetch ~socket_addr ~fname ~keys ~tp in
        if not @@ List.is_empty keys then pure @@ res
        else
          match res with
          | None ->
              fail1
                (sprintf "StateService: Field %s not found on IPC server."
                   (as_error_string fname))
                (ER.get_loc (get_rep fname))
          | Some _res' -> pure @@ res )
    | Local -> fetch_local ~fname ~keys fields

  let external_fetch ~caddr ~fname ~keys ~expected_field_tp =
    let%bind sm, _fields, estates = assert_init () in
    match sm with
    | IPC socket_addr -> (
        let tp = expected_field_tp in
        let%bind res, stored_tp =
          StateIPCClient.external_fetch ~socket_addr ~caddr ~fname ~keys ~tp
        in
        if not @@ List.is_empty keys then
          pure @@ (res, stored_tp, G_MapGet (List.length keys, res))
        else
          match res with
          | None ->
              fail1
                (sprintf "StateService: Field %s not found on IPC server."
                   (get_id fname))
                (ER.get_loc (get_rep fname))
          | Some res' -> pure @@ (res, stored_tp, G_Load res') )
    | Local -> (
        match
          List.find_map estates ~f:(fun estate ->
              if String.equal caddr estate.caddr then Some estate.cstate
              else None)
        with
        | Some fields -> (
            match
              List.find_map fields ~f:(fun field ->
                  if String.equal field.fname (get_id fname) then
                    Some field.ftyp
                  else None)
            with
            | Some stored_tp ->
                let%bind res, g = fetch_local ~fname ~keys fields in
                pure (res, stored_tp, g)
            | None ->
                fail1
                  (sprintf "Unable to fetch %s from contract at address %s"
                     (get_id fname) caddr)
                  (ER.get_loc (get_rep fname)) )
        | None ->
            fail1
              (sprintf "Unable to fetch from contract at address %s" caddr)
              (ER.get_loc (get_rep fname)) )

  let update_local ~fname ~keys vopt fields =
    let s = fields in
    match
      List.find s ~f:(fun z -> [%equal: SSName.t] z.fname (get_id fname))
    with
    | Some { fname = _; ftyp = _; fval = Some (Map ((_, vt), mlit)) }
      when not @@ List.is_empty keys ->
        let rec recurser mlit' klist' vt' =
          match klist' with
          (* we're at the last key, update literal. *)
          | [ k ] -> (
              match vopt with
              | Some v ->
                  Caml.Hashtbl.replace mlit' k v;
                  pure @@ s
              | None ->
                  Caml.Hashtbl.remove mlit' k;
                  pure @@ s )
          | k :: krest -> (
              (* we have more nested maps *)
              match Caml.Hashtbl.find_opt mlit' k with
              | Some (SSLiteral.Map ((_, vt''), mlit'')) ->
                  recurser mlit'' krest vt''
              | None ->
                  if is_some vopt then (
                    (* not a delete operation. *)
                    (* We have more keys remaining, but no entry for "k".
                       So create an empty map for "k" and then proceed. *)
                    let mlit'' = Caml.Hashtbl.create 4 in
                    let%bind kt'', vt'' =
                      match vt' with
                      | MapType (keytype, valtype) -> pure (keytype, valtype)
                      | _ ->
                          fail1
                            (sprintf
                               "StateService: Cannot index into map %s due to \
                                non-map type"
                               (as_error_string fname))
                            (ER.get_loc (get_rep fname))
                    in
                    Caml.Hashtbl.replace mlit' k (Map ((kt'', vt''), mlit''));
                    recurser mlit'' krest vt'' )
                  else
                    (* No point removing a key that doesn't exist. *)
                    pure @@ s
              (* The remaining keys cannot be used for indexing as
                 we ran out of nested maps. *)
              | _ ->
                  fail1
                    (sprintf
                       "StateService: Cannot index into map %s. Too many index \
                        keys."
                       (as_error_string fname))
                    (ER.get_loc (get_rep fname)) )
          (* this cannot occur. *)
          | [] ->
              fail1
                (sprintf "StateService: Internal error in updating map %s."
                   (as_error_string fname))
                (ER.get_loc (get_rep fname))
        in
        recurser mlit keys vt
    | Some { fname = f; ftyp = t; fval = Some _ } -> (
        match vopt with
        | Some fval' ->
            let fields' =
              List.filter fields ~f:(fun f ->
                  not ([%equal: SSName.t] f.fname (get_id fname)))
            in
            pure ({ fname = f; ftyp = t; fval = Some fval' } :: fields')
        | None ->
            fail1
              (sprintf "StateService: Cannot remove non-map value %s from state"
                 (as_error_string fname))
              (ER.get_loc (get_rep fname)) )
    | _ ->
        fail1
          (sprintf "StateService: Field \"%s\" not found.\n"
             (as_error_string fname))
          (ER.get_loc (get_rep fname))

  let update ~fname ~keys ~value =
    let%bind sm, fields, estates = assert_init () in
    match sm with
    | IPC socket_addr ->
        let%bind tp = field_type fields fname in
        StateIPCClient.update ~socket_addr ~fname ~keys ~value ~tp
    | Local ->
<<<<<<< HEAD
        let%bind fields', g = update_local ~fname ~keys (Some value) fields in
        let _ = ss_cur_state := SS (sm, fields', estates) in
        pure g
=======
        let%bind fields' = update_local ~fname ~keys (Some value) fields in
        let _ = ss_cur_state := SS (sm, fields') in
        pure ()
>>>>>>> 4ef03331

  (* Is a key in a map. keys must be non-empty. *)
  let is_member ~fname ~keys =
    let%bind sm, fields, _estates = assert_init () in
    match sm with
    | IPC socket_addr ->
        let%bind tp = field_type fields fname in
        let%bind res = StateIPCClient.is_member ~socket_addr ~fname ~keys ~tp in
        pure @@ res
    | Local ->
        let%bind v = fetch_local ~fname ~keys fields in
        pure @@ Option.is_some v

  (* Remove a key from a map. keys must be non-empty. *)
  let remove ~fname ~keys =
    let%bind sm, fields, _estates = assert_init () in
    match sm with
    | IPC socket_addr ->
        let%bind tp = field_type fields fname in
        StateIPCClient.remove ~socket_addr ~fname ~keys ~tp
    | Local ->
        let%bind _ = update_local ~fname ~keys None fields in
        (* We don't need to update ss_cur_state because only map keys can be removed, and that's stateful. *)
        pure ()

  (* Expensive operation, use with care. *)
  let get_full_state () =
    match !ss_cur_state with
    | Uninitialized -> fail0 "StateService: Uninitialized"
    | SS (Local, fl, _estates) ->
        mapM fl ~f:(fun f ->
            match f.fval with
            | None ->
                fail0
                  (sprintf "StateService: Field %s's value is not known"
                     (SSName.as_error_string f.fname))
            | Some l -> pure (f.fname, l))
    | SS (IPC _, fl, _estates) ->
        let%bind sl =
          mapM fl ~f:(fun f ->
              let%bind vopt = fetch ~fname:(mk_loc_id f.fname) ~keys:[] in
              match vopt with
              | Some v -> pure (f.fname, v)
              | None ->
                  fail0
                    (sprintf
                       "StateService: Field %s's value not found on server"
                       (SSName.as_error_string f.fname)))
        in
        pure sl
end

(* module MakeStateService *)

module StateServiceInstance = MakeStateService ()

include StateServiceInstance<|MERGE_RESOLUTION|>--- conflicted
+++ resolved
@@ -162,15 +162,15 @@
           StateIPCClient.external_fetch ~socket_addr ~caddr ~fname ~keys ~tp
         in
         if not @@ List.is_empty keys then
-          pure @@ (res, stored_tp, G_MapGet (List.length keys, res))
+          pure @@ (res, stored_tp)
         else
           match res with
           | None ->
               fail1
                 (sprintf "StateService: Field %s not found on IPC server."
-                   (get_id fname))
+                   (as_error_string fname))
                 (ER.get_loc (get_rep fname))
-          | Some res' -> pure @@ (res, stored_tp, G_Load res') )
+          | Some _ -> pure @@ (res, stored_tp) )
     | Local -> (
         match
           List.find_map estates ~f:(fun estate ->
@@ -180,17 +180,17 @@
         | Some fields -> (
             match
               List.find_map fields ~f:(fun field ->
-                  if String.equal field.fname (get_id fname) then
+                  if SSName.equal field.fname (get_id fname) then
                     Some field.ftyp
                   else None)
             with
             | Some stored_tp ->
-                let%bind res, g = fetch_local ~fname ~keys fields in
-                pure (res, stored_tp, g)
+                let%bind res = fetch_local ~fname ~keys fields in
+                pure (res, stored_tp)
             | None ->
                 fail1
                   (sprintf "Unable to fetch %s from contract at address %s"
-                     (get_id fname) caddr)
+                     (as_error_string fname) caddr)
                   (ER.get_loc (get_rep fname)) )
         | None ->
             fail1
@@ -285,15 +285,9 @@
         let%bind tp = field_type fields fname in
         StateIPCClient.update ~socket_addr ~fname ~keys ~value ~tp
     | Local ->
-<<<<<<< HEAD
-        let%bind fields', g = update_local ~fname ~keys (Some value) fields in
+        let%bind fields' = update_local ~fname ~keys (Some value) fields in
         let _ = ss_cur_state := SS (sm, fields', estates) in
-        pure g
-=======
-        let%bind fields' = update_local ~fname ~keys (Some value) fields in
-        let _ = ss_cur_state := SS (sm, fields') in
         pure ()
->>>>>>> 4ef03331
 
   (* Is a key in a map. keys must be non-empty. *)
   let is_member ~fname ~keys =
