--- conflicted
+++ resolved
@@ -7,12 +7,8 @@
     { "vname": "_balance", "type": "Uint128", "value": "100" },
     {
       "vname": "earmarked_coins",
-<<<<<<< HEAD
-      "type": "Map (ByStr20) (earmarked-coin.scilla.EarmarkedCoin)",
-=======
       "type":
         "Map (ByStr20) (0xcccccccccccccccccccccccccccccccccccccccc.EarmarkedCoin)",
->>>>>>> 4ef03331
       "value": [
         {
           "key": "0xaaaaaaaaaaaaaaaaaaaaaaaaaaaaaaaaaaaaaaaa",
