{
  "gas_remaining": "8000",
  "errors": [
    {
<<<<<<< HEAD
      "error_message": "Type error(s) in contract ZilGame:\n",
      "start_location": {
        "file": "checker/bad/send_event2.scilla",
        "line": 140,
        "column": 10
      },
      "end_location": { "file": "", "line": 0, "column": 0 }
    },
    {
      "error_message": "Type error(s) in transition Play:\n",
      "start_location": {
        "file": "checker/bad/send_event2.scilla",
        "line": 154,
        "column": 12
      },
      "end_location": { "file": "", "line": 0, "column": 0 }
    },
    {
      "error_message": "Error in pattern matching \"c\" of type Bool",
      "start_location": {
        "file": "checker/bad/send_event2.scilla",
        "line": 159,
        "column": 9
      },
      "end_location": { "file": "", "line": 0, "column": 0 }
    },
    {
      "error_message": "Error in pattern matching \"isa\" of type Bool",
      "start_location": {
        "file": "checker/bad/send_event2.scilla",
        "line": 169,
        "column": 11
      },
      "end_location": { "file": "", "line": 0, "column": 0 }
    },
    {
      "error_message":
        "Type error in storing value of `hopt` into the field `player_a_hash`:\nType error in storing value of `tm1` into the field `timer`:\nType error in the binding to into `msgs`:\nType error in application of `one_msg`:\nType unassignable: Message expected, but Event provided.",
=======
      "error_message": "Type mismatch: Message expected, but Event provided.",
>>>>>>> 4ef03331
      "start_location": {
        "file": "checker/bad/send_event2.scilla",
        "line": 178,
        "column": 14
      },
      "end_location": { "file": "", "line": 0, "column": 0 }
    },
    {
      "error_message":
        "Invalid message construct. Not any of send, event or exception.",
      "start_location": {
        "file": "checker/bad/send_event2.scilla",
        "line": 219,
        "column": 14
      },
      "end_location": { "file": "", "line": 0, "column": 0 }
    },
    {
<<<<<<< HEAD
      "error_message":
        "Error in create event `e`:\nType unassignable: Event expected, but Message provided.",
=======
      "error_message": "Type mismatch: Event expected, but Message provided.",
>>>>>>> 4ef03331
      "start_location": {
        "file": "checker/bad/send_event2.scilla",
        "line": 247,
        "column": 11
      },
      "end_location": { "file": "", "line": 0, "column": 0 }
    }
  ],
  "warnings": []
}<|MERGE_RESOLUTION|>--- conflicted
+++ resolved
@@ -2,48 +2,8 @@
   "gas_remaining": "8000",
   "errors": [
     {
-<<<<<<< HEAD
-      "error_message": "Type error(s) in contract ZilGame:\n",
-      "start_location": {
-        "file": "checker/bad/send_event2.scilla",
-        "line": 140,
-        "column": 10
-      },
-      "end_location": { "file": "", "line": 0, "column": 0 }
-    },
-    {
-      "error_message": "Type error(s) in transition Play:\n",
-      "start_location": {
-        "file": "checker/bad/send_event2.scilla",
-        "line": 154,
-        "column": 12
-      },
-      "end_location": { "file": "", "line": 0, "column": 0 }
-    },
-    {
-      "error_message": "Error in pattern matching \"c\" of type Bool",
-      "start_location": {
-        "file": "checker/bad/send_event2.scilla",
-        "line": 159,
-        "column": 9
-      },
-      "end_location": { "file": "", "line": 0, "column": 0 }
-    },
-    {
-      "error_message": "Error in pattern matching \"isa\" of type Bool",
-      "start_location": {
-        "file": "checker/bad/send_event2.scilla",
-        "line": 169,
-        "column": 11
-      },
-      "end_location": { "file": "", "line": 0, "column": 0 }
-    },
-    {
       "error_message":
-        "Type error in storing value of `hopt` into the field `player_a_hash`:\nType error in storing value of `tm1` into the field `timer`:\nType error in the binding to into `msgs`:\nType error in application of `one_msg`:\nType unassignable: Message expected, but Event provided.",
-=======
-      "error_message": "Type mismatch: Message expected, but Event provided.",
->>>>>>> 4ef03331
+        "Type unassignable: Message expected, but Event provided.",
       "start_location": {
         "file": "checker/bad/send_event2.scilla",
         "line": 178,
@@ -62,12 +22,8 @@
       "end_location": { "file": "", "line": 0, "column": 0 }
     },
     {
-<<<<<<< HEAD
       "error_message":
-        "Error in create event `e`:\nType unassignable: Event expected, but Message provided.",
-=======
-      "error_message": "Type mismatch: Event expected, but Message provided.",
->>>>>>> 4ef03331
+        "Type unassignable: Event expected, but Message provided.",
       "start_location": {
         "file": "checker/bad/send_event2.scilla",
         "line": 247,
