{
  "gas_remaining": "8000",
  "errors": [
    {
      "error_message":
        "Values of the type \"Option (Test)\" cannot be stored.",
      "start_location": {
        "file": "checker/bad/unstorable_adt.scilla",
        "line": 19,
        "column": 7
      },
      "end_location": { "file": "", "line": 0, "column": 0 }
<<<<<<< HEAD
    },
    {
      "error_message":
        "Values of the type \"Option (unstorable_adt.scilla.Test)\" cannot be stored.",
      "start_location": { "file": "", "line": 0, "column": 0 },
      "end_location": { "file": "", "line": 0, "column": 0 }
=======
>>>>>>> 4ef03331
    }
  ],
  "warnings": []
}<|MERGE_RESOLUTION|>--- conflicted
+++ resolved
@@ -10,15 +10,6 @@
         "column": 7
       },
       "end_location": { "file": "", "line": 0, "column": 0 }
-<<<<<<< HEAD
-    },
-    {
-      "error_message":
-        "Values of the type \"Option (unstorable_adt.scilla.Test)\" cannot be stored.",
-      "start_location": { "file": "", "line": 0, "column": 0 },
-      "end_location": { "file": "", "line": 0, "column": 0 }
-=======
->>>>>>> 4ef03331
     }
   ],
   "warnings": []
