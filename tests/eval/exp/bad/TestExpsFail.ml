(*
  This file is part of scilla.

  Copyright (c) 2018 - present Zilliqa Research Pvt. Ltd.
  
  scilla is free software: you can redistribute it and/or modify it under the
  terms of the GNU General Public License as published by the Free Software
  Foundation, either version 3 of the License, or (at your option) any later
  version.
 
  scilla is distributed in the hope that it will be useful, but WITHOUT ANY
  WARRANTY; without even the implied warranty of MERCHANTABILITY or FITNESS FOR
  A PARTICULAR PURPOSE.  See the GNU General Public License for more details.
 
  You should have received a copy of the GNU General Public License along with
  scilla.  If not, see <http://www.gnu.org/licenses/>.
*)

open OUnit2

let explist = [
  "app_error1.scilla";
  "app_error2.scilla";
  "builtin4.scilla";
  "builtin_error1.scilla";
  "builtin-divzero.scilla";
  "builtin-divzero2.scilla";
  "builtin-divzero3.scilla";
  "builtin-divzero4.scilla";
  "builtin-remzero.scilla";
  "builtin-overflow10.scilla";
  "builtin-overflow11.scilla";
  "builtin-overflow1.scilla";
  "builtin-overflow2.scilla";
  "builtin-overflow3.scilla";
  "builtin-overflow4.scilla";
  "builtin-overflow5.scilla";
  "builtin-overflow6.scilla";
  "builtin-overflow7.scilla";
  "builtin-overflow8.scilla";
  "builtin-overflow9.scilla";
  "msg_error2.scilla";
  "msg_error3.scilla";
  "msg_error.scilla";
  "let-error.scilla";
  "string_error1.scilla";
]

module Tests = TestUtil.DiffBasedTests(
  struct
    let gold_path dir f = [dir; "eval"; "exp"; "bad"; "gold"; f ^ ".gold" ]
    let test_path f = ["eval"; "exp"; "bad"; f]
    let runner = "eval-runner"
<<<<<<< HEAD
    let additional_args = []
=======
    let custom_args = []
>>>>>>> 62dab15f
    let tests = explist
    let exit_code : Unix.process_status = WEXITED 1

  end)

let all_tests env = "eval_exp_fail_tests" >::: [Tests.add_tests env]<|MERGE_RESOLUTION|>--- conflicted
+++ resolved
@@ -51,11 +51,7 @@
     let gold_path dir f = [dir; "eval"; "exp"; "bad"; "gold"; f ^ ".gold" ]
     let test_path f = ["eval"; "exp"; "bad"; f]
     let runner = "eval-runner"
-<<<<<<< HEAD
-    let additional_args = []
-=======
     let custom_args = []
->>>>>>> 62dab15f
     let tests = explist
     let exit_code : Unix.process_status = WEXITED 1
 
