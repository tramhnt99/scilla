(*
  This file is part of scilla.

  Copyright (c) 2018 - present Zilliqa Research Pvt. Ltd.
  
  scilla is free software: you can redistribute it and/or modify it under the
  terms of the GNU General Public License as published by the Free Software
  Foundation, either version 3 of the License, or (at your option) any later
  version.
 
  scilla is distributed in the hope that it will be useful, but WITHOUT ANY
  WARRANTY; without even the implied warranty of MERCHANTABILITY or FITNESS FOR
  A PARTICULAR PURPOSE.  See the GNU General Public License for more details.
 
  You should have received a copy of the GNU General Public License along with
  scilla.  If not, see <http://www.gnu.org/licenses/>.
*)


open OUnit2

let i_to_s i =
  Printf.sprintf "%d" i

(* load an entire file to memory *)
let load_file f =
    Core.In_channel.read_all f

(* save string to file *)
let save_to_file s f =
  let open Core.Out_channel in
  with_file f ~f:(fun channel -> s |> output_string channel)

let string_of_chars chars = 
  let buf = Buffer.create 16 in
  List.iter (Buffer.add_char buf) chars;
  Buffer.contents buf

let stream_to_string (s : char Stream.t) =
  let result = ref [] in
    Stream.iter (fun value -> result := value :: !result) s;
  let l = List.rev !result in
    string_of_chars l

type tsuite_env = 
  { bin_dir : test_ctxt -> string;
    tests_dir : test_ctxt -> string;
    stdlib_dir : test_ctxt -> string;
    print_cli : test_ctxt -> bool;
    update_gold : test_ctxt -> bool;
  }

module type TestSuiteInput = sig
  val tests : string list
  val gold_path : string -> string -> string list
  val test_path : string -> string list
  val runner : string
  val additional_args : string list
  val exit_code : Unix.process_status
  val custom_args : string list
end

module DiffBasedTests(Input : TestSuiteInput) = struct
  open Input

  let rec build_exp_tests env el =
  match el with
  | [] -> []
  | f :: r ->
    let test = f  >:: (fun test_ctxt ->
      let evalbin = env.bin_dir test_ctxt ^ Filename.dir_sep ^ runner in
      let dir = env.tests_dir test_ctxt in
      let input_file = String.concat Filename.dir_sep (test_path f) in
      (* Verify standard output of execution with gold file *)
      let goldoutput_file = 
        String.concat Filename.dir_sep (gold_path dir f)  in
      let output_verifier s =
        let output = stream_to_string s in
        let gold_output = load_file goldoutput_file in
        assert_equal ~cmp:(fun e o -> (String.trim e) = (String.trim o))
          ~printer:(fun s -> s) gold_output output
      in
      let output_updater s =
        let output = stream_to_string s in
        (save_to_file output goldoutput_file;
        Printf.printf "Updated gold for test %s\n" input_file);
      in
      let libdir = FilePath.make_relative dir (env.stdlib_dir test_ctxt) in
      let use_stdlib = 
        (* don't pass on stdlib option if it's already in env. *)
        match Sys.getenv_opt GlobalConfig.StdlibTracker.scilla_stdlib_env with
        | Some _ -> false | None -> true
      in
<<<<<<< HEAD
      let args' = if use_stdlib then ["-libdir";libdir;"-jsonerrors";input_file] else ["-jsonerrors";input_file] in
      let args = args' @ additional_args in
      (if (env.print_cli test_ctxt) then
        (Printf.printf "\nUsing CLI: "; List.iter (fun arg -> Printf.printf "%s " arg) args);
=======
      let common_args = if use_stdlib then ["-libdir";libdir;"-jsonerrors";input_file] else ["-jsonerrors";input_file] in
      let args = custom_args @ common_args in
      (if (env.print_cli test_ctxt) then
         (Printf.printf "\nUsing CLI: "; List.iter (fun arg -> Printf.printf "%s " arg) args);
>>>>>>> 62dab15f
      );
      let update_gold = env.update_gold test_ctxt in
      if update_gold then
        assert_command ~exit_code:exit_code ~use_stderr:true ~foutput:output_updater ~chdir:dir ~ctxt:test_ctxt evalbin (args)
      else
        assert_command ~exit_code:exit_code ~use_stderr:true ~foutput:output_verifier ~chdir:dir ~ctxt:test_ctxt evalbin (args)) in
    test :: build_exp_tests env r

  let add_tests env =
    let exptests = build_exp_tests env tests in
    "gua_tests" >::: exptests
    
end<|MERGE_RESOLUTION|>--- conflicted
+++ resolved
@@ -55,7 +55,6 @@
   val gold_path : string -> string -> string list
   val test_path : string -> string list
   val runner : string
-  val additional_args : string list
   val exit_code : Unix.process_status
   val custom_args : string list
 end
@@ -91,17 +90,10 @@
         match Sys.getenv_opt GlobalConfig.StdlibTracker.scilla_stdlib_env with
         | Some _ -> false | None -> true
       in
-<<<<<<< HEAD
-      let args' = if use_stdlib then ["-libdir";libdir;"-jsonerrors";input_file] else ["-jsonerrors";input_file] in
-      let args = args' @ additional_args in
-      (if (env.print_cli test_ctxt) then
-        (Printf.printf "\nUsing CLI: "; List.iter (fun arg -> Printf.printf "%s " arg) args);
-=======
       let common_args = if use_stdlib then ["-libdir";libdir;"-jsonerrors";input_file] else ["-jsonerrors";input_file] in
       let args = custom_args @ common_args in
       (if (env.print_cli test_ctxt) then
          (Printf.printf "\nUsing CLI: "; List.iter (fun arg -> Printf.printf "%s " arg) args);
->>>>>>> 62dab15f
       );
       let update_gold = env.update_gold test_ctxt in
       if update_gold then
