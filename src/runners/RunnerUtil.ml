--- conflicted
+++ resolved
@@ -107,12 +107,8 @@
            let xl = if x = "" then [] else Str.split (Str.regexp "[;:]") x in
            r_stdlib_dir := !r_stdlib_dir @ xl
         ),
-<<<<<<< HEAD
-      "Path(s) to libraries separated with ';'");
+      "Path(s) to libraries separated with ':' (';' on windows)");
     ("-gua", Arg.Unit (fun () -> r_gua := true), "Run gas use analysis and print use polynomial.");
-=======
-      "Path(s) to libraries separated with ':' (';' on windows)");
->>>>>>> fb95dda3
     ("-cf", Arg.Unit (fun () -> r_cf := true), "Run cashflow checker and print results.");
     ("-jsonerrors", Arg.Unit (fun () -> r_json_errors := true), "Print errors in JSON format");
     ("-contractinfo", Arg.Unit (fun () -> r_contract_info := true), "Print various contract information");
