(*
  This file is part of scilla.

  Copyright (c) 2018 - present Zilliqa Research Pvt. Ltd.
  
  scilla is free software: you can redistribute it and/or modify it under the
  terms of the GNU General Public License as published by the Free Software
  Foundation, either version 3 of the License, or (at your option) any later
  version.
 
  scilla is distributed in the hope that it will be useful, but WITHOUT ANY
  WARRANTY; without even the implied warranty of MERCHANTABILITY or FITNESS FOR
  A PARTICULAR PURPOSE.  See the GNU General Public License for more details.
 
  You should have received a copy of the GNU General Public License along with
  scilla.  If not, see <http://www.gnu.org/licenses/>.
*)


open OUnit2
open TestUtil

let rec print_args args =
  match args with
  | [] -> Printf.printf "\n"
  | a :: b ->
    (Printf.printf "%s " a;
    print_args b)

let sep = Filename.dir_sep

<<<<<<< HEAD
let testsuit_gas_limit = 5000
=======
let testsuit_gas_limit = 8000
>>>>>>> 322de40f

(* 
 * Build tests to invoke scilla-runner with the right arguments, for
 * multiple test cases, each suffixed with _i up to _n (both inclusive)
 *)
let rec build_contract_tests env name ecode i n =
  if (i > n) 
    then [] 
  else
    let test = name ^"_"^(i_to_s  i) >::
    (* function to run scilla-runner and check exit code *)
      (fun test_ctxt ->
        (* Files for the contract are in examples/contract/(crowdfunding|zil-game|etc). *)
        let tests_dir = FilePath.make_relative (Sys.getcwd()) (env.tests_dir test_ctxt) in
        let dir = tests_dir ^ sep ^ "contracts" ^ sep ^
          name ^ sep in
        let tmpdir = bracket_tmpdir test_ctxt in 
        let output_file = tmpdir ^ sep ^ name ^ "_output_"
                    ^ (i_to_s  i) ^ ".json" in
        let args = ["-init"; dir ^ "init.json"; 
              "-i"; dir ^ "contract.scilla";
              (* stdlib is in src/stdlib *)
              "-libdir"; "src" ^ sep ^ "stdlib";
              "-o"; output_file;
              "-gaslimit"; Core.Int.to_string testsuit_gas_limit;
              "-imessage"; dir ^ "message_" ^ (i_to_s i) ^ ".json";
              "-istate" ; dir ^ "state_" ^ (i_to_s i) ^ ".json";
              "-jsonerrors";
              "-iblockchain" ; dir ^ "blockchain_" ^ (i_to_s i) ^ ".json"] in
        (if (env.print_cli test_ctxt) then (Printf.printf "\nUsing CLI: %s " "scilla-runner"; print_args args));
        let scillabin = env.bin_dir test_ctxt ^ sep ^ "scilla-runner" in
           (* Ensure that the executable exists with ecode *)
           let goldoutput_file = dir ^ "output_" ^ (i_to_s i) ^ ".json" in
           let update_gold = env.update_gold test_ctxt in
           let exit_succ : Unix.process_status = WEXITED 0 in
           (* Expected success tests *)
           if ecode = exit_succ then
             (assert_command ~exit_code:ecode ~ctxt:test_ctxt ~use_stderr:true scillabin args;
             let o = load_file output_file in
             let g = load_file goldoutput_file in
             if update_gold then
              (Printf.printf "Updating gold output for test %s\n" (name^"_"^(i_to_s i));
                save_to_file o goldoutput_file);
             (* Compare output.json with a gold output in the contract directory *)
             assert_equal ~cmp:(fun e o -> (String.trim e) = (String.trim o)) ~ctxt:test_ctxt
               ~msg:(Core.sprintf "Output json mismatch\nActual:\n%s\nExpected:\n%s" o g) g o)
           else (* Expected failure tests *)
             (let output_verifier s =
                let output = stream_to_string s in
                let gold_output = load_file goldoutput_file in
                  assert_equal ~cmp:(fun e o -> (String.trim e) = (String.trim o))
                   ~printer:(fun s -> s) gold_output output;
              in
              let output_updater s =
                let output = stream_to_string s in
                (save_to_file output goldoutput_file;
                 Printf.printf "Updated gold output for test %s\n" (name^"_"^(i_to_s i)))
              in
              if update_gold then
                assert_command ~exit_code:ecode ~foutput:output_updater ~ctxt:test_ctxt ~use_stderr:true scillabin args
              else
                assert_command ~exit_code:ecode ~foutput:output_verifier ~ctxt:test_ctxt ~use_stderr:true scillabin args
              )
          )
      in
      test :: (build_contract_tests env name ecode (i+1) n)

let build_contract_init_test env name =
  name ^ "_" ^ "init" >::
  (fun test_ctxt ->
    (* Files for the contract are in examples/contract/(crowdfunding|zil-game|etc). *)
    let dir = env.tests_dir test_ctxt ^ sep ^ "contracts" ^ sep ^
      name ^ sep in
      let tmpdir = bracket_tmpdir test_ctxt in 
      let output_file = tmpdir ^ sep ^ name ^ "_init_output.json" in
      let args = ["-init"; dir ^ "init.json";
                  (* stdlib is in src/stdlib *)
                  "-libdir"; "src" ^ sep ^ "stdlib";
                  "-i"; dir ^ "contract.scilla";
                  "-o"; output_file;
                  "-jsonerrors";
                  "-gaslimit"; Core.Int.to_string testsuit_gas_limit;
                  "-iblockchain"; dir ^ "blockchain_1.json";]
            in
      (if (env.print_cli test_ctxt) then (Printf.printf "\nUsing CLI: %s " "scilla-runner"; print_args args));
      let scillabin = env.bin_dir test_ctxt ^ sep ^ "scilla-runner" in
        (* Ensure that the executable exists with 0 *)
        (assert_command ~ctxt:test_ctxt scillabin args;
          let goldoutput_file = dir ^ "init_output.json" in
          let g = load_file goldoutput_file in
          let o = load_file output_file in
          let update_gold = env.update_gold test_ctxt in
          if update_gold then
          (Printf.printf "Updating gold output for test %s\n" (name^"_"^"init");
            save_to_file o goldoutput_file);
          (* Compare output.json with a gold output in the contract directory *)
          assert_equal ~ctxt:test_ctxt ~msg:(Core.sprintf "Output json mismatch\nActual:\n%s\nExpected:\n%s" o g)
            ~cmp:(fun e o -> (String.trim e) = (String.trim o)) g o);
      ) 

let build_misc_tests env =
  let scillabin bin_dir test_ctxt =
    bin_dir test_ctxt ^ sep ^ "scilla-runner" in
  let output_file test_ctxt name =
    bracket_tmpdir test_ctxt ^ sep ^ name in
  let tests_dir_file testsdir test_ctxt name =
    testsdir test_ctxt ^ sep ^ "contracts" ^ sep ^ "crowdfunding" ^ sep ^ name in

  (* Test for exit 1 on bad json *)
  let test1 = 
    "misc_test_badjson_1" >::
      (fun test_ctxt ->
        let args = ["-init"; tests_dir_file env.tests_dir test_ctxt "init_bad1.json";
                    "-libdir"; "src" ^ sep ^ "stdlib";
                    "-jsonerrors";
                    "-i"; tests_dir_file env.tests_dir test_ctxt "contract.scilla";
                    "-o"; output_file test_ctxt "init_bad1_output.json";
                    "-iblockchain"; tests_dir_file env.tests_dir test_ctxt "blockchain_1.json"]
        in
        (if (env.print_cli test_ctxt) then (Printf.printf "\nUsing CLI: %s " "scilla-runner"; print_args args));
        let expected_code : Unix.process_status = WEXITED 1 in
          assert_command ~exit_code:expected_code ~ctxt:test_ctxt (scillabin env.bin_dir test_ctxt) args
      ) in

    let test2 = 
    "misc_test_badjson_2" >::
      (fun test_ctxt ->
        let args = ["-init"; tests_dir_file env.tests_dir test_ctxt "init_bad1.json";
                    "-libdir"; "src" ^ sep ^ "stdlib";
                    "-jsonerrors";
                    "-i"; tests_dir_file env.tests_dir test_ctxt "contract.scilla";
                    "-o"; output_file test_ctxt "init_bad2_output.json";
                    "-iblockchain"; tests_dir_file env.tests_dir test_ctxt "blockchain_1.json"]
        in
        (if (env.print_cli test_ctxt) then (Printf.printf "\nUsing CLI: %s " "scilla-runner"; print_args args));
        let expected_code : Unix.process_status = WEXITED 1 in
          assert_command ~exit_code:expected_code ~ctxt:test_ctxt (scillabin env.bin_dir test_ctxt) args
      ) in

      [test1;test2]

let add_tests env = 
    let succ_code : Unix.process_status = WEXITED 0 in
    let fail_code : Unix.process_status = WEXITED 1 in
    let crowdfundingtests = "crowdfunding" >:::(build_contract_tests env "crowdfunding" succ_code 1 6) in
    let cfinit_test = "crowdfunding_init" >:(build_contract_init_test env "crowdfunding") in
    let zilgametests = "zil-game" >:::(build_contract_tests env "zil-game" succ_code 1 9) in
    let zginit_test = "zil-game_init" >:(build_contract_init_test env "zil-game") in
    let cfinvoketests = "cfinvoke" >:::(build_contract_tests env "cfinvoke" succ_code 1 4) in
    let pingtests = "ping" >:::(build_contract_tests env "ping" succ_code 0 3) in
    let pongtests = "pong" >:::(build_contract_tests env "pong" succ_code 0 3) in
    let helloWorldtests = "helloWorld" >:::(build_contract_tests env "helloWorld" succ_code 1 3) in
    let helloWorldtests_f = "helloWorld_f" >:::(build_contract_tests env "helloWorld" fail_code 4 8) in
    let auctiontests = "auction" >:::(build_contract_tests env "auction" succ_code 1 8) in
    let mappairtests = "mappair" >:::(build_contract_tests env "mappair" succ_code 1 5) in
    let bookstoretests = "bookstore" >:::(build_contract_tests env "bookstore" succ_code 1 10) in
    let mappairtests_f = "mappair" >:::(build_contract_tests env "mappair" fail_code 6 11) in
    let nonfungibletokentests = "nonfungible-token" >:::(build_contract_tests env "nonfungible-token" succ_code 1 12) in
    let nonfungibletokentests_expected_f = "nonfungible-token" >:::(build_contract_tests env "nonfungible-token" succ_code 21 27) in
    let schnorrtests = "schnorr" >:::(build_contract_tests env "schnorr" succ_code 1 4) in
    let emptytests = "empty_contract" >::: (build_contract_tests env "empty" succ_code 1 1) in
    let fungibletokentests = "fungible-token" >:::(build_contract_tests env "fungible-token" succ_code 0 8) in
    let wallettests = "wallet" >:::(build_contract_tests env "wallet" succ_code 1 11) in
    let misc_tests = "misc_tests" >::: build_misc_tests env in

      "contract_tests" >::: [crowdfundingtests;cfinit_test;zilgametests;zginit_test;cfinvoketests;mappairtests; mappairtests_f;
                             misc_tests;pingtests;pongtests;fungibletokentests;helloWorldtests;helloWorldtests_f;
                             auctiontests;emptytests;bookstoretests;nonfungibletokentests_expected_f;nonfungibletokentests;
                             wallettests;schnorrtests]
<|MERGE_RESOLUTION|>--- conflicted
+++ resolved
@@ -29,11 +29,7 @@
 
 let sep = Filename.dir_sep
 
-<<<<<<< HEAD
-let testsuit_gas_limit = 5000
-=======
 let testsuit_gas_limit = 8000
->>>>>>> 322de40f
 
 (* 
  * Build tests to invoke scilla-runner with the right arguments, for
