--- conflicted
+++ resolved
@@ -1,9 +1,5 @@
 {
-<<<<<<< HEAD
-  "gas_remaining": "4736",
-=======
   "gas_remaining": "7606",
->>>>>>> 322de40f
   "message": null,
   "states": [
     { "vname": "_balance", "type": "Uint128", "value": "0" },
